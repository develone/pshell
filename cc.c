
/*
 * mc is capable of compiling a (subset of) C source files
 * There is no preprocessor.
 *
 * The following options are supported:
 *   -s : Print source and generated representation.
 *
 * If -s is omitted, the compiled code is executed immediately
 *
 * All modifications as of Feb 19 2022 are by HPCguy.
 * See AMaCC project repository for baseline code prior to that date.
 *
 * Further modifications by lurk101 for RP Pico
 */

#include <math.h>
#include <setjmp.h>
#include <stdarg.h>
#include <string.h>
#include <stdio.h>

#include <hardware/adc.h>
#include <hardware/clocks.h>
#include <hardware/gpio.h>
#include <hardware/i2c.h>
#include <hardware/irq.h>
#include <hardware/pwm.h>
#include <hardware/spi.h>
#include <hardware/sync.h>

#include <pico/time.h>
#include <pico/stdio.h>

#include "cc.h"
#include "fs.h"
#include "io.h"

#define K 1024

#define DATA_BYTES (16 * K)
#define TEXT_BYTES (16 * K)
#define SYM_TBL_BYTES (16 * K)
#define TS_TBL_BYTES (2 * K)
#define AST_TBL_BYTES (16 * K)
#define MEMBER_DICT_BYTES (4 * K)
#define STACK_BYTES (16 * K)

#define VT_BOLD "\033[1m"
#define VT_NORMAL "\033[m"

#define ADJ_BITS 5
#define ADJ_MASK ((1 << ADJ_BITS) - 1)

#if PICO_SDK_VERSION_MAJOR > 1 || (PICO_SDK_VERSION_MAJOR == 1 && PICO_SDK_VERSION_MINOR >= 4)
#define SDK14 1
#else
#define SDK14 0
#endif

#define INTR_NOT_IMPLEMENTED() run_die("interrupt support not there yet")
//#define INTR_NOT_IMPLEMENTED()

extern char* full_path(char* name);
extern int cc_printf(void* stk, int wrds, int sflag);

static char *p, *lp;           // current position in source code
static char *data_base, *data; // data/bss pointer
static char* src_base;

static int* base_sp;
static int *e, *le, *text_base; // current position in emitted code
static int* cas;                // case statement patch-up pointer
static int* def;                // default statement patch-up pointer
static int* brks;               // break statement patch-up pointer
static int* cnts;               // continue statement patch-up pointer
static int swtc;                // !0 -> in a switch-stmt context
static int brkc;                // !0 -> in a break-stmt context
static int cntc;                // !0 -> in a continue-stmt context
static int* tsize;              // array (indexed by type) of type sizes
static int tnew;                // next available type
static int tk;                  // current token
static union conv {
    int i;
    float f;
} tkv;                    // current token value
static int ty;            // current expression type
                          // bit 0:1 - tensor rank, eg a[4][4][4]
                          // 0=scalar, 1=1d, 2=2d, 3=3d
                          //   1d etype -- bit 0:30)
                          //   2d etype -- bit 0:15,16:30 [32768,65536]
                          //   3d etype -- bit 0:10,11:20,21:30 [1024,1024,2048]
                          // bit 2:9 - type
                          // bit 10:11 - ptr level
static int loc;           // local variable offset
static int line;          // current line number
static int src;           // print source and assembly flag
static int trc;           // use `signed char` for `char`
static int* n;            // current position in emitted abstract syntax tree
                          // With an AST, the compiler is not limited to generate
                          // code on the fly with parsing.
                          // This capability allows function parameter code to be
                          // emitted and pushed on the stack in the proper
                          // right-to-left order.
static int ld;            // local variable depth
static int pplev, pplevt; // preprocessor conditional level
static int oline, osize;  // for optimization suggestion

static int *ast_base, *ast;

// identifier
#define MAX_IR 256
static struct ident_s {
    int tk; // type-id or keyword
    int hash;
    char* name; // name of this identifier
    int pad;    // pad to multiple of 8 bytes
    /* fields starting with 'h' were designed to save and restore
     * the global class/type/val in order to handle the case if a
     * function declares a local with the same name as a global.
     */
    int class, hclass; // FUNC, GLO (global var), LOC (local var), Syscall
    int type, htype;   // data type such as char and int
    int val, hval;
    int etype, hetype; // extended type info. different meaning for funcs.
} * id,                // currently parsed identifier
    *sym_base,         // symbol table (simple list of identifiers)
    *oid,              // for array optimization suggestion
    *ir_var[MAX_IR];   // IR information for local vars and parameters
static int ir_count;

static struct member_s {
    struct member_s* next;
    struct ident_s* id;
    int offset;
    int type;
    int etype;
    int pad;
} * *members; // array (indexed by type) of struct member lists

// tokens and classes (operators last and in precedence order)
// ( >= 128 so not to collide with ASCII-valued tokens)
enum {
    Func = 128,
    Syscall,
    Main,
    Glo,
    Par,
    Loc,
    Keyword,
    Id,
    Load,
    Enter,
    Num,
    NumF,
    Enum,
    Char,
    Int,
    Float,
    Struct,
    Union,
    Sizeof,
    Return,
    Goto,
    Break,
    Continue,
    If,
    DoWhile,
    While,
    For,
    Switch,
    Case,
    Default,
    Else,
    Label,
    Assign, // operator =, keep Assign as highest priority operator
    OrAssign,
    XorAssign,
    AndAssign,
    ShlAssign,
    ShrAssign, // |=, ^=, &=, <<=, >>=
    AddAssign,
    SubAssign,
    MulAssign,
    DivAssign,
    ModAssign, // +=, -=, *=, /=, %=
    Cond,      // operator: ?
    Lor,
    Lan,
    Or,
    Xor,
    And, // operator: ||, &&, |, ^, &
    Eq,
    Ne,
    Ge,
    Lt,
    Gt,
    Le, // operator: ==, !=, >=, <, >, <=
    Shl,
    Shr,
    Add,
    Sub,
    Mul,
    Div,
    Mod, // operator: <<, >>, +, -, *, /, %
    AddF,
    SubF,
    MulF,
    DivF, // float type operators (hidden)
    EqF,
    NeF,
    GeF,
    LtF,
    GtF,
    LeF,
    CastF,
    Inc,
    Dec,
    Dot,
    Arrow,
    Bracket // operator: ++, --, ., ->, [
};

// opcodes
/* The instruction set is designed for building intermediate representation.
 * Expression 10 + 20 will be translated into the following instructions:
 *    i = 0;
 *    text[i++] = IMM;
 *    text[i++] = 10;
 *    text[i++] = PSH;
 *    text[i++] = IMM;
 *    text[i++] = 20;
 *    text[i++] = ADD;
 *    text[i++] = PSH;
 *    text[i++] = EXIT;
 *    pc = text;
 */
enum {
    LEA, /*  0 */
    /* LEA addressed the problem how to fetch arguments inside sub-function.
     * Let's check out what a calling frame looks like before learning how
     * to fetch arguments (Note that arguments are pushed in its calling
     * order):
     *
     *     sub_function(arg1, arg2, arg3);
     *
     *     |    ....       | high address
     *     +---------------+
     *     | arg: 1        |    new_bp + 4
     *     +---------------+
     *     | arg: 2        |    new_bp + 3
     *     +---------------+
     *     | arg: 3        |    new_bp + 2
     *     +---------------+
     *     |return address |    new_bp + 1
     *     +---------------+
     *     | old BP        | <- new BP
     *     +---------------+
     *     | local var 1   |    new_bp - 1
     *     +---------------+
     *     | local var 2   |    new_bp - 2
     *     +---------------+
     *     |    ....       |  low address
     *
     * If we need to refer to arg1, we need to fetch new_bp + 4, which can not
     * be achieved by restricted ADD instruction. Thus another special
     * instrcution is introduced to do this: LEA <offset>.
     * Together with JSR, ENT, ADJ, LEV, and LEA instruction, we are able to
     * make function calls.
     */

    IMM, //  1
    /* IMM <num> to put immediate <num> into R0 */

    IMMF, // 2
    /* IMM <num> to put immediate <num> into S0 */

    JMP, /*  3 */
    /* JMP <addr> will unconditionally set the value PC register to <addr> */

    JSR, /*  4 */
    /* Jump to address, setting link register for return address */

    BZ,  /*  5 : conditional jump if R0 is zero (jump-if-zero) */
    BNZ, /*  6 : conditional jump if R0 is not zero */

    ENT, /*  7 */
    /* ENT <size> is called when we are about to enter the function call to
     * "make a new calling frame". It will store the current PC value onto
     * the stack, and save some space(<size> bytes) to store the local
     * variables for function.
     */

    ADJ, /*  8 */
    /* ADJ <size> is to adjust the stack, to "remove arguments from frame"
     * The following pseudocode illustrates how ADJ works:
     *     if (op == ADJ) { sp += *pc++; } // add esp, <size>
     */

    LEV, /*  9 */
    /* LEV fetches bookkeeping info to resume previous execution.
     * There is no POP instruction in our design, and the following pseudocode
     * illustrates how LEV works:
     *     if (op == LEV) { sp = bp; bp = (int *) *sp++;
     *                  pc = (int *) *sp++; } // restore call frame and PC
     */

    PSH, /* 10 */
    /* PSH pushes the value in R0 onto the stack */

    PSHF, /* 11 */
    /* PSH pushes the value in R0 onto the stack */

    LC, /* 12 */
    /* LC loads a character into R0 from a given memory
     * address which is stored in R0 before execution.
     */

    LI, /* 13 */
    /* LI loads an integer into R0 from a given memory
     * address which is stored in R0 before execution.
     */

    LF, /* 14 */
    /* LI loads a float into S0 from a given memory
     * address which is stored in R0 before execution.
     */

    SC, /* 15 */
    /* SC stores the character in R0 into the memory whose
     * address is stored on the top of the stack.
     */

    SI, /* 16 */
    /* SI stores the integer in R0 into the memory whose
     * address is stored on the top of the stack.
     */

    SF, /* 17 */
    /* SI stores the float in S0 into the memory whose
     * address is stored on the top of the stack.
     */

    OR,   // 18 */
    XOR,  // 19 */
    AND,  // 20 */
    EQ,   // 21 */
    NE,   // 22 */
    GE,   // 23 */
    LT,   // 24 */
    GT,   // 25 */
    LE,   // 26 */
    SHL,  // 27 */
    SHR,  // 28 */
    ADD,  // 29 */
    SUB,  // 30 */
    MUL,  // 31 */
    DIV,  // 32 */
    MOD,  // 33 */
    ADDF, // 34 */
    SUBF, // 35 */
    MULF, // 36 */
    DIVF, // 37 */
    FTOI, // 38 */
    ITOF, // 39 */
    EQF,  // 40 */
    NEF,  // 41 */
    GEF,  // 42 */
    LTF,  // 43 */
    GTF,  // 44 */
    LEF,  // 45 */
    /* arithmetic instructions
     * Each operator has two arguments: the first one is stored on the top
     * of the stack while the second is stored in R0.
     * After the calculation is done, the argument on the stack will be poped
     * off and the result will be stored in R0.
     */

    SYSC, /* 46 system call */

    EXIT,
    IRET, // return from interrupt

    INVALID
};

static const char* instr_str[] = {
    "LEA", "IMM",  "IMMF", "JMP", "JSR",  "BZ",   "BNZ",  "ENT",  "ADJ",    "LEV",
    "PSH", "PSHF", "LC",   "LI",  "LF",   "SC",   "SI",   "SF",   "OR",     "XOR",
    "AND", "EQ",   "NE",   "GE",  "LT",   "GT",   "LE",   "SHL",  "SHR",    "ADD",
    "SUB", "MUL",  "DIV",  "MOD", "ADDF", "SUBF", "MULF", "DIVF", "FTOI",   "ITOF",
    "EQF", "NEF",  "GEF",  "LTF", "GTF",  "LEF",  "SYSC", "EXIT", "INVALID"};

// types -- 4 scalar types, 1020 aggregate types, 4 tensor ranks, 8 ptr levels
// bits 0-1 = tensor rank, 2-11 = type id, 12-14 = ptr level
// 4 type ids are scalars: 0 = char/void, 1 = int, 2 = float, 3 = reserved
enum { CHAR = 0, INT = 4, FLOAT = 8, ATOM_TYPE = 11, PTR = 0x1000, PTR2 = 0x2000 };

// (library) external functions
enum {
    // varargs functions
    SYSC_printf = 0,
    SYSC_sprintf,
    // memory management
    SYSC_malloc,
    SYSC_free,
    // string
    SYSC_strlen,
    SYSC_strcpy,
    SYSC_strcmp,
    SYSC_strcat,
    SYSC_strdup,
    SYSC_memcmp,
    SYSC_memcpy,
    // math functions
    SYSC_atoi,
    SYSC_sqrtf,
    SYSC_sinf,
    SYSC_cosf,
    SYSC_tanf,
    SYSC_logf,
    SYSC_powf,
    // miscellaneous
    SYSC_rand,
    SYSC_srand,
    // LIBC IO
    SYSC_getchar,
    SYSC_getchar_timeout_us,
    SYSC_putchar,
    SYSC_open,
    SYSC_close,
    SYSC_read,
    SYSC_write,
    SYSC_lseek,
    SYSC_rename,
    SYSC_remove,
    // SDK functions
    SYSC_time_us_32,
    SYSC_sleep_us,
    SYSC_sleep_ms,
    // SDK GPIO
    SYSC_gpio_set_function,
    SYSC_gpio_get_function,
    SYSC_gpio_set_pulls,
    SYSC_gpio_pull_up,
    SYSC_gpio_is_pulled_up,
    SYSC_gpio_pull_down,
    SYSC_gpio_is_pulled_down,
    SYSC_gpio_disable_pulls,
    SYSC_gpio_set_irqover,
    SYSC_gpio_set_outover,
    SYSC_gpio_set_inover,
    SYSC_gpio_set_oeover,
    SYSC_gpio_set_input_enabled,
    SYSC_gpio_set_input_hysteresis_enabled,
    SYSC_gpio_is_input_hysteresis_enabled,
    SYSC_gpio_set_slew_rate,
    SYSC_gpio_get_slew_rate,
    SYSC_gpio_set_drive_strength,
    SYSC_gpio_get_drive_strength,
    SYSC_gpio_set_irq_enabled,
#if SDK14
    SYSC_gpio_set_irq_callback,
#endif
    SYSC_gpio_set_irq_enabled_with_callback,
    SYSC_gpio_set_dormant_irq_enabled,
#if SDK14
    SYSC_gpio_get_irq_event_mask,
#endif
    SYSC_gpio_acknowledge_irq,
#if SDK14
    SYSC_gpio_add_raw_irq_handler_with_order_priority_masked,
    SYSC_gpio_add_raw_irq_handler_with_order_priority,
    SYSC_gpio_add_raw_irq_handler_masked,
    SYSC_gpio_add_raw_irq_handler,
    SYSC_gpio_remove_raw_irq_handler_masked,
    SYSC_gpio_remove_raw_irq_handler,
#endif
    SYSC_gpio_init,
    SYSC_gpio_deinit,
    SYSC_gpio_init_mask,
    SYSC_gpio_get,
    SYSC_gpio_get_all,
    SYSC_gpio_set_mask,
    SYSC_gpio_clr_mask,
    SYSC_gpio_xor_mask,
    SYSC_gpio_put_masked,
    SYSC_gpio_put_all,
    SYSC_gpio_put,
    SYSC_gpio_get_out_level,
    SYSC_gpio_set_dir_out_masked,
    SYSC_gpio_set_dir_in_masked,
    SYSC_gpio_set_dir_masked,
    SYSC_gpio_set_dir_all_bits,
    SYSC_gpio_set_dir,
    SYSC_gpio_is_dir_out,
    SYSC_gpio_get_dir,
    // PWM
    SYSC_pwm_gpio_to_slice_num,
    SYSC_pwm_gpio_to_channel,
    SYSC_pwm_config_set_phase_correct,
    SYSC_pwm_config_set_clkdiv,
    SYSC_pwm_config_set_clkdiv_int_frac,
    SYSC_pwm_config_set_clkdiv_int,
    SYSC_pwm_config_set_clkdiv_mode,
    SYSC_pwm_config_set_output_polarity,
    SYSC_pwm_config_set_wrap,
    SYSC_pwm_init,
    SYSC_pwm_get_default_config,
    SYSC_pwm_set_wrap,
    SYSC_pwm_set_chan_level,
    SYSC_pwm_set_both_levels,
    SYSC_pwm_set_gpio_level,
    SYSC_pwm_get_counter,
    SYSC_pwm_set_counter,
    SYSC_pwm_advance_count,
    SYSC_pwm_retard_count,
    SYSC_pwm_set_clkdiv_int_frac,
    SYSC_pwm_set_clkdiv,
    SYSC_pwm_set_output_polarity,
    SYSC_pwm_set_clkdiv_mode,
    SYSC_pwm_set_phase_correct,
    SYSC_pwm_set_enabled,
    SYSC_pwm_set_mask_enabled,
    SYSC_pwm_set_irq_enabled,
    SYSC_pwm_set_irq_mask_enabled,
    SYSC_pwm_clear_irq,
    SYSC_pwm_get_irq_status_mask,
    SYSC_pwm_force_irq,
    SYSC_pwm_get_dreq,
    // ADC
    SYSC_adc_init,
    SYSC_adc_gpio_init,
    SYSC_adc_select_input,
    SYSC_adc_get_selected_input,
    SYSC_adc_set_round_robin,
    SYSC_adc_set_temp_sensor_enabled,
    SYSC_adc_read,
    SYSC_adc_run,
    SYSC_adc_set_clkdiv,
    SYSC_adc_fifo_setup,
    SYSC_adc_fifo_is_empty,
    SYSC_adc_fifo_get_level,
    SYSC_adc_fifo_get,
    SYSC_adc_fifo_get_blocking,
    SYSC_adc_fifo_drain,
    SYSC_adc_irq_set_enabled,
    // CLOCK
    SYSC_clocks_init,
    SYSC_clock_configure,
    SYSC_clock_stop,
    SYSC_clock_get_hz,
    SYSC_frequency_count_khz,
    SYSC_clock_set_reported_hz,
    SYSC_frequency_count_mhz,
    SYSC_clocks_enable_resus,
    SYSC_clock_gpio_init,
    SYSC_clock_configure_gpin,
    // I2C
    SYSC_i2c_init,
    SYSC_i2c_deinit,
    SYSC_i2c_set_baudrate,
    SYSC_i2c_set_slave_mode,
    SYSC_i2c_hw_index,
    SYSC_i2c_get_hw,
#if 0 // we'd need uint64_ suppot for these
    SYSC_i2c_write_blocking_until,
    SYSC_i2c_read_blocking_until,
#endif
    SYSC_i2c_write_timeout_us,
    SYSC_i2c_write_timeout_per_char_us,
    SYSC_i2c_read_timeout_us,
    SYSC_i2c_read_timeout_per_char_us,
    SYSC_i2c_write_blocking,
    SYSC_i2c_read_blocking,
    SYSC_i2c_get_write_available,
    SYSC_i2c_get_read_available,
    SYSC_i2c_write_raw_blocking,
    SYSC_i2c_read_raw_blocking,
    SYSC_i2c_get_dreq,
    // SPI
    SYSC_spi_init,
    SYSC_spi_deinit,
    SYSC_spi_set_baudrate,
    SYSC_spi_get_baudrate,
    SYSC_spi_get_index,
    SYSC_spi_get_hw,
    SYSC_spi_get_const_hw,
    SYSC_spi_set_format,
    SYSC_spi_set_slave,
    SYSC_spi_is_writable,
    SYSC_spi_is_readable,
    SYSC_spi_is_busy,
    SYSC_spi_write_read_blocking,
    SYSC_spi_write_blocking,
    SYSC_spi_read_blocking,
    SYSC_spi_write16_read16_blocking,
    SYSC_spi_write16_blocking,
    SYSC_spi_read16_blocking,
    SYSC_spi_get_dreq,
    // IRQ
    SYSC_irq_set_priority,
    SYSC_irq_get_priority,
    SYSC_irq_set_enabled,
    SYSC_irq_is_enabled,
    SYSC_irq_set_mask_enabled,
    SYSC_irq_set_exclusive_handler,
    SYSC_irq_get_exclusive_handler,
    SYSC_irq_add_shared_handler,
    SYSC_irq_remove_handler,
#if SDK14
    SYSC_irq_has_shared_handler,
#endif
    SYSC_irq_get_vtable_handler,
    SYSC_irq_clear,
    SYSC_irq_set_pending,
    SYSC_irq_init_priorities,
#if SDK14
    SYSC_user_irq_claim,
    SYSC_user_irq_unclaim,
    SYSC_user_irq_claim_unused,
    SYSC_user_irq_is_claimed
#endif
};

static const struct {
    char* name;
    int etype;
} externs[] = {
    // varargs
    {"printf", 1},
    {"sprintf", 1},
    // memory
    {"malloc", 1},
    {"free", 1},
    // string
    {"strlen", 1},
    {"strcpy", 2},
    {"strcmp", 2},
    {"strcat", 2},
    {"strdup", 1},
<<<<<<< HEAD
    {"memcmp", 3},
    {"memcpy", 3},
=======
    {"memcmp", 2},
    {"memcpy", 2},
>>>>>>> 7c1ef056
    // math
    {"atoi", 1},
    {"sqrtf", 1 | (1 << 5) | (1 << 10)},
    {"sinf", 1 | (1 << 5) | (1 << 10)},
    {"cosf", 1 | (1 << 5) | (1 << 10)},
    {"tanf", 1 | (1 << 5) | (1 << 10)},
    {"logf", 1 | (1 << 5) | (1 << 10)},
    {"powf", 2 | (2 << 5) | (0b11 << 10)},
    // miscellaneous
    {"rand", 0},
    {"srand", 1},
    // io
    {"getchar", 0},
    {"getchar_timeout_us", 1},
    {"putchar", 1},
    {"open", 2},
    {"close", 1},
    {"read", 3},
    {"write", 3},
    {"lseek", 3},
    {"rename", 2},
    {"remove", 1},
    // time
    {"time_us_32", 0},
    {"sleep_us", 1},
    {"sleep_ms", 1},
    // gpio
    {"gpio_set_function", 2},
    {"gpio_get_function", 1},
    {"gpio_set_pulls", 3},
    {"gpio_pull_up", 1},
    {"gpio_is_pulled_up", 1},
    {"gpio_pull_down", 1},
    {"gpio_is_pulled_down", 1},
    {"gpio_disable_pulls", 1},
    {"gpio_set_irqover", 2},
    {"gpio_set_outover", 2},
    {"gpio_set_inover", 2},
    {"gpio_set_oeover", 2},
    {"gpio_set_input_enabled", 2},
    {"gpio_set_input_hysteresis_enabled", 2},
    {"gpio_is_input_hysteresis_enabled", 1},
    {"gpio_set_slew_rate", 2},
    {"gpio_get_slew_rate", 1},
    {"gpio_set_drive_strength", 2},
    {"gpio_get_drive_strength", 1},
    {"gpio_set_irq_enabled", 3},
#if SDK14
    {"gpio_set_irq_callback", 1},
#endif
    {"gpio_set_irq_enabled_with_callback", 4},
    {"gpio_set_dormant_irq_enabled", 3},
#if SDK14
    {"gpio_get_irq_event_mask", 1},
#endif
    {"gpio_acknowledge_irq", 2},
#if SDK14
    {"gpio_add_raw_irq_handler_with_order_priority_masked", 3},
    {"gpio_add_raw_irq_handler_with_order_priority", 3},
    {"gpio_add_raw_irq_handler_masked", 2},
    {"gpio_add_raw_irq_handler", 2},
    {"gpio_remove_raw_irq_handler_masked", 2},
    {"gpio_remove_raw_irq_handler", 2},
#endif
    {"gpio_init", 1},
    {"gpio_deinit", 1},
    {"gpio_init_mask", 1},
    {"gpio_get", 1},
    {"gpio_get_all", 0},
    {"gpio_set_mask", 1},
    {"gpio_clr_mask", 1},
    {"gpio_xor_mask", 1},
    {"gpio_put_masked", 2},
    {"gpio_put_all", 1},
    {"gpio_put", 2},
    {"gpio_get_out_level", 1},
    {"gpio_set_dir_out_masked", 1},
    {"gpio_set_dir_in_masked", 1},
    {"gpio_set_dir_masked", 2},
    {"gpio_set_dir_all_bits", 1},
    {"gpio_set_dir", 2},
    {"gpio_is_dir_out", 1},
    {"gpio_get_dir", 1},
    // PWM
    {"pwm_gpio_to_slice_num", 1},
    {"pwm_gpio_to_channel", 1},
    {"pwm_config_set_phase_correct", 2},
    {"pwm_config_set_clkdiv", 2 | (1 << 5) | (0b01 << 10)},
    {"pwm_config_set_clkdiv_int_frac", 3},
    {"pwm_config_set_clkdiv_int", 2},
    {"pwm_config_set_clkdiv_mode", 2},
    {"pwm_config_set_output_polarity", 3},
    {"pwm_config_set_wrap", 2},
    {"pwm_init", 3},
    {"pwm_get_default_config", 0},
    {"pwm_set_wrap", 2},
    {"pwm_set_chan_level", 3},
    {"pwm_set_both_levels", 3},
    {"pwm_set_gpio_level", 2},
    {"pwm_get_counter", 1},
    {"pwm_set_counter", 2},
    {"pwm_advance_count", 1},
    {"pwm_retard_count", 1},
    {"pwm_set_clkdiv_int_frac", 3},
    {"pwm_set_clkdiv", 2},
    {"pwm_set_output_polarity", 3},
    {"pwm_set_clkdiv_mode", 2},
    {"pwm_set_phase_correct", 2},
    {"pwm_set_enabled", 2},
    {"pwm_set_mask_enabled", 1},
    {"pwm_set_irq_enabled", 2},
    {"pwm_set_irq_mask_enabled", 2},
    {"pwm_clear_irq", 1},
    {"pwm_get_irq_status_mask", 0},
    {"pwm_force_irq", 1},
    {"pwm_get_dreq", 1},
    // ADC
    {"adc_init", 0},
    {"adc_gpio_init", 1},
    {"adc_select_input", 1},
    {"adc_get_selected_input", 0},
    {"adc_set_round_robin", 1},
    {"adc_set_temp_sensor_enabled", 1},
    {"adc_read", 0},
    {"adc_run", 1},
    {"adc_set_clkdiv", 1},
    {"adc_fifo_setup", 5},
    {"adc_fifo_is_empty", 0},
    {"adc_fifo_get_level", 0},
    {"adc_fifo_get", 0},
    {"adc_fifo_get_blocking", 0},
    {"adc_fifo_drain", 0},
    {"adc_irq_set_enabled", 1},
    // CLOCKS
    {"clocks_init", 0},
    {"clock_configure", 5},
    {"clock_stop", 1},
    {"clock_get_hz", 1},
    {"frequency_count_khz", 1},
    {"clock_set_reported_hz", 2},
    {"frequency_count_mhz", 1},
    {"clocks_enable_resus", 1},
    {"clock_gpio_init", 3},
    {"clock_configure_gpin", 4},
    // I2C
    {"i2c_init", 2},
    {"i2c_deinit", 1},
    {"i2c_set_baudrate", 2},
    {"i2c_set_slave_mode", 3},
    {"i2c_hw_index", 1},
    {"i2c_get_hw", 1},
#if 0
    {"i2c_write_blocking_until", 6},
    {"i2c_read_blocking_until", 6},
#endif
    {"i2c_write_timeout_us", 6},
    {"i2c_write_timeout_per_char_us", 6},
    {"i2c_read_timeout_us", 6},
    {"i2c_read_timeout_per_char_us", 6},
    {"i2c_write_blocking", 5},
    {"i2c_read_blocking", 5},
    {"i2c_get_write_available", 1},
    {"i2c_get_read_available", 1},
    {"i2c_write_raw_blocking", 3},
    {"i2c_read_raw_blocking", 3},
    {"i2c_get_dreq", 2},
    // SPI
    {"spi_init", 2},
    {"spi_deinit", 1},
    {"spi_set_baudrate", 2},
    {"spi_get_baudrate", 1},
    {"spi_get_index", 1},
    {"spi_get_hw", 1},
    {"spi_get_const_hw", 1},
    {"spi_set_format", 5},
    {"spi_set_slave", 2},
    {"spi_is_writable", 1},
    {"spi_is_readable", 1},
    {"spi_is_busy", 1},
    {"spi_write_read_blocking", 4},
    {"spi_write_blocking", 3},
    {"spi_read_blocking", 4},
    {"spi_write16_read16_blocking", 4},
    {"spi_write16_blocking", 3},
    {"spi_read16_blocking", 4},
    {"spi_get_dreq", 2},
    // IRQ
    {"irq_set_priority", 2},
    {"irq_get_priority", 1},
    {"irq_set_enabled", 2},
    {"irq_is_enabled", 1},
    {"irq_set_mask_enabled", 2},
    {"irq_set_exclusive_handler", 2},
    {"irq_get_exclusive_handler", 1},
    {"irq_add_shared_handler", 3},
    {"irq_remove_handler", 2},
#if SDK14
    {"irq_has_shared_handler", 1},
#endif
    {"irq_get_vtable_handler", 1},
    {"irq_clear", 1},
    {"irq_set_pending", 1},
    {"irq_init_priorities", 0},
#if SDK14
    {"user_irq_claim", 1},
    {"user_irq_unclaim", 1},
    {"user_irq_claim_unused", 1},
    {"user_irq_is_claimed", 1},
#endif

    {0, 0}};

static struct {
    char* name;
    int val;
} defines[] = {
    // OPEN
    {"O_RDONLY", LFS_O_RDONLY},
    {"O_WRONLY", LFS_O_WRONLY},
    {"O_RDWR", LFS_O_RDWR},
    {"O_CREAT", LFS_O_CREAT},   // Create a file if it does not exist
    {"O_EXCL", LFS_O_EXCL},     // Fail if a file already exists
    {"O_TRUNC", LFS_O_TRUNC},   // Truncate the existing file to zero size
    {"O_APPEND", LFS_O_APPEND}, // Move to end of file on every write
    // GPIO
    {"GPIO_FUNC_XIP", GPIO_FUNC_XIP},
    {"GPIO_FUNC_SPI", GPIO_FUNC_SPI},
    {"GPIO_FUNC_UART", GPIO_FUNC_UART},
    {"GPIO_FUNC_I2C", GPIO_FUNC_I2C},
    {"GPIO_FUNC_PWM", GPIO_FUNC_PWM},
    {"GPIO_FUNC_SIO", GPIO_FUNC_SIO},
    {"GPIO_FUNC_PIO0", GPIO_FUNC_PIO0},
    {"GPIO_FUNC_PIO1", GPIO_FUNC_PIO1},
    {"GPIO_FUNC_GPCK", GPIO_FUNC_GPCK},
    {"GPIO_FUNC_USB", GPIO_FUNC_USB},
    {"GPIO_FUNC_NULL", GPIO_FUNC_NULL},
    {"GPIO_OUT", GPIO_OUT},
    {"GPIO_IN", GPIO_IN},
    {"GPIO_IRQ_LEVEL_LOW", GPIO_IRQ_LEVEL_LOW},
    {"GPIO_IRQ_LEVEL_HIGH", GPIO_IRQ_LEVEL_HIGH},
    {"GPIO_IRQ_EDGE_FALL", GPIO_IRQ_EDGE_FALL},
    {"GPIO_IRQ_EDGE_RISE", GPIO_IRQ_EDGE_RISE},
    {"GPIO_OVERRIDE_NORMAL", GPIO_OVERRIDE_NORMAL},
    {"GPIO_OVERRIDE_INVERT", GPIO_OVERRIDE_INVERT},
    {"GPIO_OVERRIDE_LOW", GPIO_OVERRIDE_LOW},
    {"GPIO_OVERRIDE_HIGH", GPIO_OVERRIDE_HIGH},
    {"GPIO_SLEW_RATE_SLOW", GPIO_SLEW_RATE_SLOW},
    {"GPIO_SLEW_RATE_FAST", GPIO_SLEW_RATE_FAST},
    {"GPIO_DRIVE_STRENGTH_2MA", GPIO_DRIVE_STRENGTH_2MA},
    {"GPIO_DRIVE_STRENGTH_4MA", GPIO_DRIVE_STRENGTH_4MA},
    {"GPIO_DRIVE_STRENGTH_8MA", GPIO_DRIVE_STRENGTH_8MA},
    {"GPIO_DRIVE_STRENGTH_12MA", GPIO_DRIVE_STRENGTH_12MA},
    // LED
    {"PICO_DEFAULT_LED_PIN", PICO_DEFAULT_LED_PIN},
    // PWM
    {"PWM_DIV_FREE_RUNNING", PWM_DIV_FREE_RUNNING},
    {"PWM_DIV_B_HIGH", PWM_DIV_B_HIGH},
    {"PWM_DIV_B_RISING", PWM_DIV_B_RISING},
    {"PWM_DIV_B_FALLING", PWM_DIV_B_FALLING},
    {"PWM_CHAN_A", PWM_CHAN_A},
    {"PWM_CHAN_B", PWM_CHAN_B},
    // CLOCKS
    {"KHZ", KHZ},
    {"MHZ", MHZ},
    {"clk_gpout0", clk_gpout0},
    {"clk_gpout1", clk_gpout1},
    {"clk_gpout2", clk_gpout2},
    {"clk_gpout3", clk_gpout3},
    {"clk_ref", clk_ref},
    {"clk_sys", clk_sys},
    {"clk_peri", clk_peri},
    {"clk_usb", clk_usb},
    {"clk_adc", clk_adc},
    {"clk_rtc", clk_rtc},
    {"CLK_COUNT", CLK_COUNT},
    // I2C
    {"i2c0", (int)&i2c0_inst},
    {"i2c1", (int)&i2c1_inst},
    {"i2c_default", (int)PICO_DEFAULT_I2C_INSTANCE},

    // SPI
    {"spi0", (int)spi0_hw},
    {"spi1", (int)spi1_hw},
    {"spi_default", (int)PICO_DEFAULT_SPI_INSTANCE},

    {"TIMER_IRQ_0", TIMER_IRQ_0},
    {"TIMER_IRQ_1", TIMER_IRQ_1},
    {"TIMER_IRQ_2", TIMER_IRQ_2},
    {"TIMER_IRQ_3", TIMER_IRQ_3},
    {"PWM_IRQ_WRAP", PWM_IRQ_WRAP},
    {"USBCTRL_IRQ", USBCTRL_IRQ},
    {"XIP_IRQ", XIP_IRQ},
    {"PIO0_IRQ_0", PIO0_IRQ_0},
    {"PIO0_IRQ_1", PIO0_IRQ_1},
    {"PIO1_IRQ_0", PIO1_IRQ_0},
    {"PIO1_IRQ_1", PIO1_IRQ_1},
    {"DMA_IRQ_0", DMA_IRQ_0},
    {"DMA_IRQ_1", DMA_IRQ_1},
    {"IO_IRQ_BANK0", IO_IRQ_BANK0},
    {"IO_IRQ_QSPI", IO_IRQ_QSPI},
    {"SIO_IRQ_PROC0", SIO_IRQ_PROC0},
    {"SIO_IRQ_PROC1", SIO_IRQ_PROC1},
    {"CLOCKS_IRQ", CLOCKS_IRQ},
    {"SPI0_IRQ", SPI0_IRQ},
    {"SPI1_IRQ", SPI1_IRQ},
    {"UART0_IRQ", UART0_IRQ},
    {"UART1_IRQ", UART1_IRQ},
    {"ADC_IRQ_FIFO", ADC_IRQ_FIFO},
    {"I2C0_IRQ", I2C0_IRQ},
    {"I2C1_IRQ", I2C1_IRQ},
    {"RTC_IRQ", RTC_IRQ},
    {"PICO_DEFAULT_IRQ_PRIORITY", PICO_DEFAULT_IRQ_PRIORITY},
    {"PICO_LOWEST_IRQ_PRIORITY", PICO_LOWEST_IRQ_PRIORITY},
    {"PICO_HIGHEST_IRQ_PRIORITY", PICO_HIGHEST_IRQ_PRIORITY},
    {"PICO_SHARED_IRQ_HANDLER_DEFAULT_ORDER_PRIORITY",
     PICO_SHARED_IRQ_HANDLER_DEFAULT_ORDER_PRIORITY},
    {"PICO_SHARED_IRQ_HANDLER_HIGHEST_ORDER_PRIORITY",
     PICO_SHARED_IRQ_HANDLER_HIGHEST_ORDER_PRIORITY},
    {"PICO_SHARED_IRQ_HANDLER_LOWEST_ORDER_PRIORITY",
     PICO_SHARED_IRQ_HANDLER_LOWEST_ORDER_PRIORITY},

    {0}};

static struct {
    int text_size, data_size;
    int pc;
} prog_hdr;

static jmp_buf done_jmp;
static int* malloc_list;
static lfs_file_t* fd;
static char* fp;

static struct {
    bool enabled;
    void* c_handler;
} intrpt_vector[32];

struct file_handle {
    struct file_handle* next;
    lfs_file_t file;
} * file_list;

static void clear_globals(void) {
    base_sp = e = le = text_base = cas = def = brks = cnts = tsize = n = ast = malloc_list =
        (int*)(data_base = data = src_base = p = lp = fp = (char*)(id = sym_base = oid = NULL));
    fd = NULL;
    file_list = NULL;

    swtc = brkc = cntc = tnew = tk = ty = loc = line = src = trc = ld = pplev = pplevt = oline =
        osize = ir_count = 0;

    memset(&tkv, 0, sizeof(tkv));
    memset(ir_var, 0, sizeof(ir_var));
    memset(&members, 0, sizeof(members));
    memset(&done_jmp, 0, sizeof(&done_jmp));
    memset(intrpt_vector, 0, sizeof(intrpt_vector));
}

#define die(fmt, ...) die_func(__FUNCTION__, __LINE__, fmt, ##__VA_ARGS__)

static __attribute__((__noreturn__)) void die_func(const char* func, int lne, const char* fmt,
                                                   ...) {
    printf("\n");
#ifdef NDEBUG
    printf("error in compiler function %s at line %d\n", func, lne);
#endif
    printf(VT_BOLD "Error : " VT_NORMAL);
    va_list ap;
    va_start(ap, fmt);
    vprintf(fmt, ap);
    va_end(ap);
    if (line > 0) {
        lp = src_base;
        lne = line;
        while (--lne)
            lp = strchr(lp, '\n') + 1;
        p = strchr(lp, '\n');
        printf("\n" VT_BOLD "%d:" VT_NORMAL " %.*s", line, p - lp, lp);
    }
    printf("\n");
    longjmp(done_jmp, 1);
}

static __attribute__((__noreturn__)) void run_die(const char* fmt, ...) {
    printf("\n" VT_BOLD "run time error : " VT_NORMAL);
    va_list ap;
    va_start(ap, fmt);
    vprintf(fmt, ap);
    va_end(ap);
    printf("\n");
    longjmp(done_jmp, 1);
}

#define sys_malloc(l) sys_malloc_func(l, __LINE__)

static void* sys_malloc_func(int l, int lno) {
    int* p = malloc(l + 8);
    if (!p)
        return NULL;
    memset(p + 2, 0, l);
    p[0] = (int)malloc_list;
    p[1] = lno;
    malloc_list = p;
    return p + 2;
}

static void sys_free(void* p) {
    if (!p)
        die("freeing a NULL pointer");
    int* p2 = (int*)p - 2;
    int* last = (int*)&malloc_list;
    int* pi = (int*)(*last);
    while (pi) {
        if (pi == p2) {
            last[0] = pi[0];
            free(pi);
            return;
        }
        last = pi;
        pi = (int*)pi[0];
    }
    die("corrupted memory");
}

static int extern_getidx(char* name) // get cache index of external function
{
    int i, ext_addr = 0x1234;
    for (i = 0; externs[i].name; ++i)
        if (!strcmp(externs[i].name, name))
            return i;
    return -1;
}

/* parse next token
 * 1. store data into id and then set the id to current lexcial form
 * 2. set tk to appropriate type
 */
static void next() {
    char* pp;
    int t;

    /* using loop to ignore whitespace characters, but characters that
     * cannot be recognized by the lexical analyzer are considered blank
     * characters, such as '@' and '$'.
     */
    while ((tk = *p)) {
        ++p;
        if ((tk >= 'a' && tk <= 'z') || (tk >= 'A' && tk <= 'Z') || (tk == '_')) {
            pp = p - 1;
            while ((*p >= 'a' && *p <= 'z') || (*p >= 'A' && *p <= 'Z') ||
                   (*p >= '0' && *p <= '9') || (*p == '_'))
                tk = tk * 147 + *p++;
            tk = (tk << 6) + (p - pp); // hash plus symbol length
            // hash value is used for fast comparison. Since it is inaccurate,
            // we have to validate the memory content as well.
            for (id = sym_base; id->tk; ++id) { // find one free slot in table
                if (tk == id->hash &&           // if token is found (hash match), overwrite
                    !memcmp(id->name, pp, p - pp)) {
                    tk = id->tk;
                    return;
                }
            }
            /* At this point, existing symbol name is not found.
             * "id" points to the first unused symbol table entry.
             */
            id->name = pp;
            id->hash = tk;
            tk = id->tk = Id; // token type identifier
            return;
        }
        /* Calculate the constant */
        // first byte is a number, and it is considered a numerical value
        else if (tk >= '0' && tk <= '9') {
            tk = Num;                             // token is char or int
            tkv.i = strtoul((pp = p - 1), &p, 0); // octal, decimal, hex parsing
            if (*p == '.') {
                tkv.f = strtof(pp, &p);
                tk = NumF;
            } // float
            return;
        }
        switch (tk) {
        case '\n':
            if (src) {
                printf("%d: %.*s", line, p - lp, lp);
                lp = p;
            }
            ++line;
        case ' ':
        case '\t':
        case '\v':
        case '\f':
        case '\r':
            break;
        case '/':
            if (*p == '/') { // comment
                while (*p != 0 && *p != '\n')
                    ++p;
            } else if (*p == '*') { // C-style multiline comments
                t = 0;
                for (++p; (*p != 0) && (t == 0); ++p) {
                    pp = p + 1;
                    if (*p == '\n')
                        ++line;
                    else if (*p == '*' && *pp == '/')
                        t = 1;
                }
                ++p;
            } else {
                if (*p == '=') {
                    ++p;
                    tk = DivAssign;
                } else
                    tk = Div;
                return;
            }
            break;
        case '#': // skip include statements, and most preprocessor directives
            if (!strncmp(p, "define", 6)) {
                p += 6;
                next();
                if (tk == Id) {
                    next();
                    if (tk == Num) {
                        id->class = Num;
                        id->type = INT;
                        id->val = tkv.i;
                    }
                }
            } else if ((t = !strncmp(p, "ifdef", 5)) || !strncmp(p, "ifndef", 6)) {
                p += 6;
                next();
                if (tk != Id)
                    die("No identifier");
                ++pplev;
                if ((((id->class != Num) ? 0 : 1) ^ (t ? 1 : 0)) & 1) {
                    t = pplevt;
                    pplevt = pplev - 1;
                    while (*p != 0 && *p != '\n')
                        ++p; // discard until end-of-line
                    do
                        next();
                    while (pplev != pplevt);
                    pplevt = t;
                }
            } else if (!strncmp(p, "if", 2)) {
                // ignore side effects of preprocessor if-statements
                ++pplev;
            } else if (!strncmp(p, "endif", 5)) {
                if (--pplev < 0)
                    die("preprocessor context nesting error");
                if (pplev == pplevt)
                    return;
            }
            while (*p != 0 && *p != '\n')
                ++p; // discard until end-of-line
            break;
        case '\'': // quotes start with character (string)
        case '"':
            pp = data;
            while (*p != 0 && *p != tk) {
                if ((tkv.i = *p++) == '\\') {
                    switch (tkv.i = *p++) {
                    case 'n':
                        tkv.i = '\n';
                        break; // new line
                    case 't':
                        tkv.i = '\t';
                        break; // horizontal tab
                    case 'v':
                        tkv.i = '\v';
                        break; // vertical tab
                    case 'f':
                        tkv.i = '\f';
                        break; // form feed
                    case 'r':
                        tkv.i = '\r';
                        break; // carriage return
                    case '0':
                        tkv.i = '\0';
                        break; // an int with value 0
                    }
                }
                // if it is double quotes (string literal), it is considered as
                // a string, copying characters to data
                if (tk == '"')
                    *data++ = tkv.i;
            }
            ++p;
            if (tk == '"')
                tkv.i = (int)pp;
            else
                tk = Num;
            return;
        case '=':
            if (*p == '=') {
                ++p;
                tk = Eq;
            } else
                tk = Assign;
            return;
        case '*':
            if (*p == '=') {
                ++p;
                tk = MulAssign;
            } else
                tk = Mul;
            return;
        case '+':
            if (*p == '+') {
                ++p;
                tk = Inc;
            } else if (*p == '=') {
                ++p;
                tk = AddAssign;
            } else
                tk = Add;
            return;
        case '-':
            if (*p == '-') {
                ++p;
                tk = Dec;
            } else if (*p == '>') {
                ++p;
                tk = Arrow;
            } else if (*p == '=') {
                ++p;
                tk = SubAssign;
            } else
                tk = Sub;
            return;
        case '[':
            tk = Bracket;
            return;
        case '&':
            if (*p == '&') {
                ++p;
                tk = Lan;
            } else if (*p == '=') {
                ++p;
                tk = AndAssign;
            } else
                tk = And;
            return;
        case '!':
            if (*p == '=') {
                ++p;
                tk = Ne;
            }
            return;
        case '<':
            if (*p == '=') {
                ++p;
                tk = Le;
            } else if (*p == '<') {
                ++p;
                if (*p == '=') {
                    ++p;
                    tk = ShlAssign;
                } else
                    tk = Shl;
            } else
                tk = Lt;
            return;
        case '>':
            if (*p == '=') {
                ++p;
                tk = Ge;
            } else if (*p == '>') {
                ++p;
                if (*p == '=') {
                    ++p;
                    tk = ShrAssign;
                } else
                    tk = Shr;
            } else
                tk = Gt;
            return;
        case '|':
            if (*p == '|') {
                ++p;
                tk = Lor;
            } else if (*p == '=') {
                ++p;
                tk = OrAssign;
            } else
                tk = Or;
            return;
        case '^':
            if (*p == '=') {
                ++p;
                tk = XorAssign;
            } else
                tk = Xor;
            return;
        case '%':
            if (*p == '=') {
                ++p;
                tk = ModAssign;
            } else
                tk = Mod;
            return;
        case '?':
            tk = Cond;
            return;
        case '.':
            tk = Dot;
            return;
        default:
            return;
        }
    }
}

// verify binary operations are legal
static void typecheck(int op, int tl, int tr) {
    int pt = 0, it = 0, st = 0;
    if (tl >= PTR)
        pt += 2; // is pointer?
    if (tr >= PTR)
        pt += 1;

    if (tl < FLOAT)
        it += 2; // is int?
    if (tr < FLOAT)
        it += 1;

    if (tl > ATOM_TYPE && tl < PTR)
        st += 2; // is struct/union?
    if (tr > ATOM_TYPE && tr < PTR)
        st += 1;

    if ((tl ^ tr) & (PTR | PTR2)) { // operation on different pointer levels
        if (op == Add && pt != 3 && (it & ~pt))
            ; // ptr + int or int + ptr ok
        else if (op == Sub && pt == 2 && it == 1)
            ; // ptr - int ok
        else if (op == Assign && pt == 2 && *n == Num && n[1] == 0)
            ; // ok
        else if (op >= Eq && op <= Le && *n == Num && n[1] == 0)
            ; // ok
        else
            die("bad pointer arithmetic");
    } else if (pt == 3 && op != Assign && op != Sub &&
               (op < Eq || op > Le)) // pointers to same type
        die("bad pointer arithmetic");

    if (pt == 0 && op != Assign && (it == 1 || it == 2))
        die("cast operation needed");

    if (pt == 0 && st != 0)
        die("illegal operation with dereferenced struct");
}

static void bitopcheck(int tl, int tr) {
    if (tl >= FLOAT || tr >= FLOAT)
        die("bit operation on non-int types");
}

/* expression parsing
 * lev represents an operator.
 * because each operator `token` is arranged in order of priority,
 * large `lev` indicates a high priority.
 *
 * Operator precedence (lower first):
 * Assign  =
 * Cond   ?
 * Lor    ||
 * Lan    &&
 * Or     |
 * Xor    ^
 * And    &
 * Eq     ==
 * Ne     !=
 * Ge     >=
 * Lt     <
 * Gt     >
 * Le     <=
 * Shl    <<
 * Shr    >>
 * Add    +
 * Sub    -
 * Mul    *
 * Div    /
 * Mod    %
 * Inc    ++
 * Dec    --
 * Bracket [
 */
static void expr(int lev) {
    int t, tc, tt, nf, *b, sz, *c;
    int otk, memsub = 0;
    union conv *c1, *c2;
    struct ident_s* d;
    struct member_s* m;

    switch (tk) {
    case Id:
        d = id;
        next();
        // function call
        if (tk == '(') {
            if (d->class == Func && d->val == 0)
                goto resolve_fnproto;
            if (d->class < Func || d->class > Syscall) {
                if (d->class != 0)
                    die("bad function call");
                d->type = INT;
                d->etype = 0;
            resolve_fnproto:
                d->class = Syscall;
                int namelen = d->hash & 0x3f;
                char ch = d->name[namelen];
                d->name[namelen] = 0;
                int ix = extern_getidx(d->name);
                if (ix < 0)
                    die("Unknown external function %s", d->name);
                d->val = ix;
                d->type =
                    (((ix >= SYSC_sqrtf) && (ix <= SYSC_powf)) || (ix == SYSC_frequency_count_mhz))
                        ? FLOAT
                        : INT;
                d->etype = externs[ix].etype;
                d->name[namelen] = ch;
            }
            next();
            t = 0;
            b = 0;
            tt = 0;
            nf = 0; // argument count
            while (tk != ')') {
                expr(Assign);
                *--n = (int)b;
                b = n;
                ++t;
                tt = tt * 2;
                if (ty == FLOAT) {
                    ++nf;
                    ++tt;
                }
                if (tk == ',') {
                    next();
                    if (tk == ')')
                        die("unexpected comma in function call");
                } else if (tk != ')')
                    die("missing comma in function call");
            }
            if (t > ADJ_MASK)
                die("maximum of %d function parameters", ADJ_MASK);
            tt = (tt << 10) + (nf << 5) + t; // func etype not like other etype
            if (d->etype != tt && d->val != SYSC_printf && d->val != SYSC_sprintf)
                die("argument type mismatch");
            next();
            // function or system call id
            *--n = tt;
            *--n = t;
            *--n = d->val;
            *--n = (int)b;
            *--n = d->class;
            ty = d->type;
        }
        // enumeration, only enums have ->class == Num
        else if ((d->class == Num) || (d->class == Func)) {
            *--n = d->val;
            *--n = Num;
            ty = INT;
        } else {
            // Variable get offset
            char* np;
            int nl;
            switch (d->class) {
            case Loc:
            case Par:
                *--n = loc - d->val;
                *--n = Loc;
                break;
                // XXX
            case Func:
            case Glo:
                *--n = d->val;
                *--n = Num;
                break;
            default:
                np = d->name;
                while ((*np >= 'a' && *np <= 'z') || (*np >= 'A' && *np <= 'Z') ||
                       (*np >= '0' && *np <= '9') || (*np == '_'))
                    np++;
                nl = np - d->name;
                if (!(np = sys_malloc(nl + 1)))
                    die("no symbol memory");
                for (int i = 0; i < nl; i++)
                    np[i] = d->name[i];
                np[nl] = 0;
                die("undefined variable %s", np);
            }
            if ((d->type & 3) && d->class != Par) { // push reference address
                ty = d->type & ~3;
            } else {
                *--n = (ty = d->type & ~3);
                *--n = Load;
            }
        }
        break;
    // directly take an immediate value as the expression value
    // IMM recorded in emit sequence
    case Num:
        *--n = tkv.i;
        *--n = Num;
        next();
        ty = INT;
        break;
    case NumF:
        *--n = tkv.i;
        *--n = NumF;
        next();
        ty = FLOAT;
        break;
    case '"': // string, as a literal in data segment
        *--n = tkv.i;
        *--n = Num;
        next();
        // continuous `"` handles C-style multiline text such as `"abc" "def"`
        while (tk == '"')
            next();
        data = (char*)(((int)data + sizeof(int)) & (~(sizeof(int) - 1)));
        ty = CHAR + PTR;
        break;
    /* SIZEOF_expr -> 'sizeof' '(' 'TYPE' ')'
     * FIXME: not support "sizeof (Id)".
     */
    case Sizeof:
        next();
        if (tk != '(')
            die("open parenthesis expected in sizeof");
        next();
        d = 0;
        if (tk == Id) {
            d = id;
            ty = d->type;
            next();
        } else {
            ty = INT; // Enum
            switch (tk) {
            case Char:
            case Int:
            case Float:
                ty = (tk - Char) << 2;
                next();
                break;
            case Struct:
            case Union:
                next();
                if (tk != Id || id->type <= ATOM_TYPE || id->type >= PTR)
                    die("bad struct/union type");
                ty = id->type;
                next();
                break;
            }
            // multi-level pointers, plus `PTR` for each level
            while (tk == Mul) {
                next();
                ty += PTR;
            }
        }
        if (tk != ')')
            die("close parenthesis expected in sizeof");
        next();
        *--n = (ty & 3) ? (((ty - PTR) >= PTR) ? sizeof(int) : tsize[(ty - PTR) >> 2])
                        : ((ty >= PTR) ? sizeof(int) : tsize[ty >> 2]);
        *--n = Num;
        // just one dimension supported at the moment
        if (d != 0 && (ty & 3))
            n[1] *= (id->etype + 1);
        ty = INT;
        break;
    // Type cast or parenthesis
    case '(':
        next();
        if (tk >= Char && tk <= Union) {
            switch (tk) {
            case Char:
            case Int:
            case Float:
                t = (tk - Char) << 2;
                next();
                break;
            default:
                next();
                if (tk != Id || id->type <= ATOM_TYPE || id->type >= PTR)
                    die("bad struct/union type");
                t = id->type;
                next();
                break;
            }
            // t: pointer
            while (tk == Mul) {
                next();
                t += PTR;
            }
            if (tk != ')')
                die("bad cast");
            next();
            expr(Inc); // cast has precedence as Inc(++)
            if (t != ty && (t == FLOAT || ty == FLOAT)) {
                if (t == FLOAT && ty < FLOAT) { // float : int
                    if (*n == Num) {
                        *n = NumF;
                        c1 = (union conv*)&n[1];
                        c1->f = (float)c1->i;
                    } else {
                        b = n;
                        *--n = ITOF;
                        *--n = (int)b;
                        *--n = CastF;
                    }
                } else if (t < FLOAT && ty == FLOAT) { // int : float
                    if (*n == NumF) {
                        *n = Num;
                        c1 = (union conv*)&n[1];
                        c1->i = (int)c1->f;
                    } else {
                        b = n;
                        *--n = FTOI;
                        *--n = (int)b;
                        *--n = CastF;
                    }
                } else
                    die("explicit cast required");
            }
            ty = t;
        } else {
            expr(Assign);
            while (tk == ',') {
                next();
                b = n;
                expr(Assign);
                *--n = (int)b;
                *--n = '{';
            }
            if (tk != ')')
                die("close parenthesis expected");
            next();
        }
        break;
    case Mul: // "*", dereferencing the pointer operation
        next();
        expr(Inc); // dereference has the same precedence as Inc(++)
        if (ty < PTR)
            die("bad dereference");
        ty -= PTR;
        *--n = ty;
        *--n = Load;
        break;
    case And: // "&", take the address operation
        /* when "token" is a variable, it takes the address first and
         * then LI/LC, so `--e` becomes the address of "a".
         */
        next();
        expr(Inc);
        if (*n != Load)
            die("bad address-of");
        n += 2;
        ty += PTR;
        break;
    case '!': // "!x" is equivalent to "x == 0"
        next();
        expr(Inc);
        if (ty > ATOM_TYPE && ty < PTR)
            die("!(struct/union) is meaningless");
        if (*n == Num)
            n[1] = !n[1];
        else {
            *--n = 0;
            *--n = Num;
            --n;
            *n = (int)(n + 3);
            *--n = Eq;
        }
        ty = INT;
        break;
    case '~': // "~x" is equivalent to "x ^ -1"
        next();
        expr(Inc);
        if (ty > ATOM_TYPE)
            die("~ptr is illegal");
        if (*n == Num)
            n[1] = ~n[1];
        else {
            *--n = -1;
            *--n = Num;
            --n;
            *n = (int)(n + 3);
            *--n = Xor;
        }
        ty = INT;
        break;
    case Add:
        next();
        expr(Inc);
        if (ty > ATOM_TYPE)
            die("unary '+' illegal on ptr");
        break;
    case Sub:
        next();
        expr(Inc);
        if (ty > ATOM_TYPE)
            die("unary '-' illegal on ptr");
        if (*n == Num)
            n[1] = -n[1];
        else if (*n == NumF) {
            n[1] ^= 0x80000000;
        } else if (ty == FLOAT) {
            *--n = 0xbf800000;
            *--n = NumF;
            --n;
            *n = (int)(n + 3);
            *--n = MulF;
        } else {
            *--n = -1;
            *--n = Num;
            --n;
            *n = (int)(n + 3);
            *--n = Mul;
        }
        if (ty != FLOAT)
            ty = INT;
        break;
    case Inc:
    case Dec: // processing ++x and --x. x-- and x++ is handled later
        t = tk;
        next();
        expr(Inc);
        if (ty == FLOAT)
            die("no ++/-- on float");
        if (*n != Load)
            die("bad lvalue in pre-increment");
        *n = t;
        break;
    case 0:
        die("unexpected EOF in expression");
    default:
        die("bad expression");
    }

    // "precedence climbing" or "Top Down Operator Precedence" method
    while (tk >= lev) {
        // tk is ASCII code will not exceed `Num=128`. Its value may be changed
        // during recursion, so back up currently processed expression type
        t = ty;
        b = n;
        switch (tk) {
        case Assign:
            if (t & 3)
                die("Cannot assign to array type lvalue");
            // the left part is processed by the variable part of `tk=ID`
            // and pushes the address
            if (*n != Load)
                die("bad lvalue in assignment");
            // get the value of the right part `expr` as the result of `a=expr`
            n += 2;
            b = n;
            next();
            expr(Assign);
            typecheck(Assign, t, ty);
            *--n = (int)b;
            *--n = (ty << 16) | t;
            *--n = Assign;
            ty = t;
            break;
        case OrAssign: // right associated
        case XorAssign:
        case AndAssign:
        case ShlAssign:
        case ShrAssign:
        case AddAssign:
        case SubAssign:
        case MulAssign:
        case DivAssign:
        case ModAssign:
            if (t & 3)
                die("Cannot assign to array type lvalue");
            if (*n != Load)
                die("bad lvalue in assignment");
            otk = tk;
            n += 2;
            b = n;
            *--n = ';';
            *--n = t;
            *--n = Load;
            sz = (t >= PTR2) ? sizeof(int) : ((t >= PTR) ? tsize[(t - PTR) >> 2] : 1);
            next();
            c = n;
            expr(otk);
            if (*n == Num)
                n[1] *= sz;
            *--n = (int)c;
            if (otk < ShlAssign) {
                *--n = Or + (otk - OrAssign);
            } else {
                *--n = Shl + (otk - ShlAssign);
            }
            if (t == FLOAT && (otk >= AddAssign && otk <= DivAssign))
                *n += 5;
            typecheck(*n, t, ty);
            *--n = (int)b;
            *--n = (ty << 16) | t;
            *--n = Assign;
            ty = t;
            break;
        case Cond: // `x?a:b` is similar to if except that it relies on else
            next();
            expr(Assign);
            tc = ty;
            if (tk != ':')
                die("conditional missing colon");
            next();
            c = n;
            expr(Cond);
            --n;
            if (tc != ty)
                die("both results need same type");
            *n = (int)(n + 1);
            *--n = (int)c;
            *--n = (int)b;
            *--n = Cond;
            break;
        case Lor: // short circuit, the logical or
            next();
            expr(Lan);
            if (*n == Num && *b == Num)
                n[1] = b[1] || n[1];
            else {
                *--n = (int)b;
                *--n = Lor;
            }
            ty = INT;
            break;
        case Lan: // short circuit, logic and
            next();
            expr(Or);
            if (*n == Num && *b == Num)
                n[1] = b[1] && n[1];
            else {
                *--n = (int)b;
                *--n = Lan;
            }
            ty = INT;
            break;
        case Or: // push the current value, calculate the right value
            next();
            expr(Xor);
            bitopcheck(t, ty);
            if (*n == Num && *b == Num)
                n[1] = b[1] | n[1];
            else {
                *--n = (int)b;
                *--n = Or;
            }
            ty = INT;
            break;
        case Xor:
            next();
            expr(And);
            bitopcheck(t, ty);
            if (*n == Num && *b == Num)
                n[1] = b[1] ^ n[1];
            else {
                *--n = (int)b;
                *--n = Xor;
            }
            ty = INT;
            break;
        case And:
            next();
            expr(Eq);
            bitopcheck(t, ty);
            if (*n == Num && *b == Num)
                n[1] = b[1] & n[1];
            else {
                *--n = (int)b;
                *--n = And;
            }
            ty = INT;
            break;
        case Eq:
            next();
            expr(Ge);
            typecheck(Eq, t, ty);
            if (ty == FLOAT) {
                if (*n == NumF && *b == NumF) {
                    c1 = (union conv*)&n[1];
                    c2 = (union conv*)&b[1];
                    c1->i = (c2->f == c1->f);
                    *n = Num;
                } else {
                    *--n = (int)b;
                    *--n = EqF;
                }
            } else {
                if (*n == Num && *b == Num)
                    n[1] = b[1] == n[1];
                else {
                    *--n = (int)b;
                    *--n = Eq;
                }
            }
            ty = INT;
            break;
        case Ne:
            next();
            expr(Ge);
            typecheck(Ne, t, ty);
            if (ty == FLOAT) {
                if (*n == NumF && *b == NumF) {
                    c1 = (union conv*)&n[1];
                    c2 = (union conv*)&b[1];
                    c1->i = (c2->f != c1->f);
                    *n = Num;
                } else {
                    *--n = (int)b;
                    *--n = NeF;
                }
            } else {
                if (*n == Num && *b == Num)
                    n[1] = b[1] != n[1];
                else {
                    *--n = (int)b;
                    *--n = Ne;
                }
            }
            ty = INT;
            break;
        case Ge:
            next();
            expr(Shl);
            typecheck(Ge, t, ty);
            if (ty == FLOAT) {
                if (*n == NumF && *b == NumF) {
                    c1 = (union conv*)&n[1];
                    c2 = (union conv*)&b[1];
                    c1->i = (c2->f >= c1->f);
                    *n = Num;
                } else {
                    *--n = (int)b;
                    *--n = GeF;
                }
            } else {
                if (*n == Num && *b == Num)
                    n[1] = b[1] >= n[1];
                else {
                    *--n = (int)b;
                    *--n = Ge;
                }
            }
            ty = INT;
            break;
        case Lt:
            next();
            expr(Shl);
            typecheck(Lt, t, ty);
            if (ty == FLOAT) {
                if (*n == NumF && *b == NumF) {
                    c1 = (union conv*)&n[1];
                    c2 = (union conv*)&b[1];
                    c1->i = (c2->f < c1->f);
                    *n = Num;
                } else {
                    *--n = (int)b;
                    *--n = LtF;
                }
            } else {
                if (*n == Num && *b == Num)
                    n[1] = b[1] < n[1];
                else {
                    *--n = (int)b;
                    *--n = Lt;
                }
            }
            ty = INT;
            break;
        case Gt:
            next();
            expr(Shl);
            typecheck(Gt, t, ty);
            if (ty == FLOAT) {
                if (*n == NumF && *b == NumF) {
                    c1 = (union conv*)&n[1];
                    c2 = (union conv*)&b[1];
                    c1->i = (c2->f > c1->f);
                    *n = Num;
                } else {
                    *--n = (int)b;
                    *--n = GtF;
                }
            } else {
                if (*n == Num && *b == Num)
                    n[1] = b[1] > n[1];
                else {
                    *--n = (int)b;
                    *--n = Gt;
                }
            }
            ty = INT;
            break;
        case Le:
            next();
            expr(Shl);
            typecheck(Le, t, ty);
            if (ty == FLOAT) {
                if (*n == NumF && *b == NumF) {
                    c1 = (union conv*)&n[1];
                    c2 = (union conv*)&b[1];
                    c1->i = (c2->f <= c1->f);
                    *n = Num;
                } else {
                    *--n = (int)b;
                    *--n = LeF;
                }
            } else {
                if (*n == Num && *b == Num)
                    n[1] = b[1] <= n[1];
                else {
                    *--n = (int)b;
                    *--n = Le;
                }
            }
            ty = INT;
            break;
        case Shl:
            next();
            expr(Add);
            bitopcheck(t, ty);
            if (*n == Num && *b == Num) {
                if (n[1] < 0)
                    n[1] = b[1] >> -n[1];
                else
                    n[1] = b[1] << n[1];
            } else {
                *--n = (int)b;
                *--n = Shl;
            }
            ty = INT;
            break;
        case Shr:
            next();
            expr(Add);
            bitopcheck(t, ty);
            if (*n == Num && *b == Num) {
                if (n[1] < 0)
                    n[1] = b[1] << -n[1];
                else
                    n[1] = b[1] >> n[1];
            } else {
                *--n = (int)b;
                *--n = Shr;
            }
            ty = INT;
            break;
        case Add:
            next();
            expr(Mul);
            typecheck(Add, t, ty);
            if (ty == FLOAT) {
                if (*n == NumF && *b == NumF) {
                    c1 = (union conv*)&n[1];
                    c2 = (union conv*)&b[1];
                    c1->f = c1->f + c2->f;
                } else {
                    *--n = (int)b;
                    *--n = AddF;
                }
            } else { // both terms are either int or "int *"
                tc = ((t | ty) & (PTR | PTR2)) ? (t >= PTR) : (t >= ty);
                c = n;
                if (tc)
                    ty = t;
                sz = (ty >= PTR2) ? sizeof(int) : ((ty >= PTR) ? tsize[(ty - PTR) >> 2] : 1);
                if (*n == Num && tc) {
                    n[1] *= sz;
                    sz = 1;
                } else if (*b == Num && !tc) {
                    b[1] *= sz;
                    sz = 1;
                }
                if (*n == Num && *b == Num)
                    n[1] += b[1];
                else if (sz != 1) {
                    *--n = sz;
                    *--n = Num;
                    *--n = (int)(tc ? c : b);
                    *--n = Mul;
                    *--n = (int)(tc ? b : c);
                    *--n = Add;
                } else {
                    *--n = (int)b;
                    *--n = Add;
                }
            }
            break;
        case Sub:
            next();
            expr(Mul);
            typecheck(Sub, t, ty);
            if (ty == FLOAT) {
                if (*n == NumF && *b == NumF) {
                    c1 = (union conv*)&n[1];
                    c2 = (union conv*)&b[1];
                    c1->f = c2->f - c1->f;
                } else {
                    *--n = (int)b;
                    *--n = SubF;
                }
            } else {            // 4 cases: ptr-ptr, ptr-int, int-ptr (err), int-int
                if (t >= PTR) { // left arg is ptr
                    sz = (t >= PTR2) ? sizeof(int) : tsize[(t - PTR) >> 2];
                    if (ty >= PTR) { // ptr - ptr
                        if (*n == Num && *b == Num)
                            n[1] = (b[1] - n[1]) / sz;
                        else {
                            *--n = (int)b;
                            *--n = Sub;
                            if (sz > 1) {
                                if ((sz & (sz - 1)) == 0) { // 2^n
                                    *--n = __builtin_popcount(sz - 1);
                                    *--n = Num;
                                    --n;
                                    *n = (int)(n + 3);
                                    *--n = Shr;
                                } else {
                                    *--n = sz;
                                    *--n = Num;
                                    --n;
                                    *n = (int)(n + 3);
                                    *--n = Div;
                                }
                            }
                        }
                        ty = INT;
                    } else { // ptr - int
                        if (*n == Num) {
                            n[1] *= sz;
                            if (*b == Num)
                                n[1] = b[1] - n[1];
                            else {
                                *--n = (int)b;
                                *--n = Sub;
                            }
                        } else {
                            if (sz > 1) {
                                if ((sz & (sz - 1)) == 0) { // 2^n
                                    *--n = __builtin_popcount(sz - 1);
                                    *--n = Num;
                                    --n;
                                    *n = (int)(n + 3);
                                    *--n = Shl;
                                } else {
                                    *--n = sz;
                                    *--n = Num;
                                    --n;
                                    *n = (int)(n + 3);
                                    *--n = Mul;
                                }
                            }
                            *--n = (int)b;
                            *--n = Sub;
                        }
                        ty = t;
                    }
                } else { // int - int
                    if (*n == Num && *b == Num)
                        n[1] = b[1] - n[1];
                    else {
                        *--n = (int)b;
                        *--n = Sub;
                    }
                    ty = INT;
                }
            }
            break;
        case Mul:
            next();
            expr(Inc);
            typecheck(Mul, t, ty);
            if (ty == FLOAT) {
                if (*n == NumF && *b == NumF) {
                    c1 = (union conv*)&n[1];
                    c2 = (union conv*)&b[1];
                    c1->f = c1->f * c2->f;
                } else {
                    *--n = (int)b;
                    *--n = MulF;
                }
            } else {
                if (*n == Num && *b == Num)
                    n[1] *= b[1];
                else {
                    *--n = (int)b;
                    if (n[1] == Num && n[2] > 0 && (n[2] & (n[2] - 1)) == 0) {
                        n[2] = __builtin_popcount(n[2] - 1);
                        *--n = Shl; // 2^n
                    } else
                        *--n = Mul;
                }
                ty = INT;
            }
            break;
        case Inc:
        case Dec:
            if (ty & 3)
                die("can't inc/dec an array variable");
            if (ty == FLOAT)
                die("no ++/-- on float");
            sz = (ty >= PTR2) ? sizeof(int) : ((ty >= PTR) ? tsize[(ty - PTR) >> 2] : 1);
            if (*n != Load)
                die("bad lvalue in post-increment");
            *n = tk;
            *--n = sz;
            *--n = Num;
            *--n = (int)b;
            *--n = (tk == Inc) ? Sub : Add;
            next();
            break;
        case Div:
            next();
            expr(Inc);
            typecheck(Div, t, ty);
            if (ty == FLOAT) {
                if (*n == NumF && *b == NumF) {
                    c1 = (union conv*)&n[1];
                    c2 = (union conv*)&b[1];
                    c1->f = c2->f / c1->f;
                } else {
                    *--n = (int)b;
                    *--n = DivF;
                }
            } else {
                if (*n == Num && *b == Num)
                    n[1] = b[1] / n[1];
                else {
                    *--n = (int)b;
                    if (n[1] == Num && n[2] > 0 && (n[2] & (n[2] - 1)) == 0) {
                        n[2] = __builtin_popcount(n[2] - 1);
                        *--n = Shr; // 2^n
                    } else {
                        *--n = Div;
                    }
                }
                ty = INT;
            }
            break;
        case Mod:
            next();
            expr(Inc);
            typecheck(Mod, t, ty);
            if (ty == FLOAT)
                die("use fmodf() for float modulo");
            if (*n == Num && *b == Num)
                n[1] = b[1] % n[1];
            else {
                *--n = (int)b;
                if (n[1] == Num && n[2] > 0 && (n[2] & (n[2] - 1)) == 0) {
                    --n[2];
                    *--n = And; // 2^n
                } else {
                    *--n = Mod;
                }
            }
            ty = INT;
            break;
        case Dot:
            t += PTR;
            if (n[0] == Load && n[1] > ATOM_TYPE && n[1] < PTR)
                n += 2; // struct
        case Arrow:
            if (t <= PTR + ATOM_TYPE || t >= PTR2)
                die("structure expected");
            next();
            if (tk != Id)
                die("structure member expected");
            m = members[(t - PTR) >> 2];
            while (m && m->id != id)
                m = m->next;
            if (!m)
                die("structure member not found");
            if (m->offset) {
                *--n = m->offset;
                *--n = Num;
                --n;
                *n = (int)(n + 3);
                *--n = Add;
            }
            ty = m->type;
            next();
            if (!(ty & 3)) {
                *--n = (ty >= PTR) ? INT : ty;
                *--n = Load;
                break;
            }
            memsub = 1;
            int dim = ty & 3, ee = m->etype;
            b = n;
            t = ty & ~3;
        case Bracket:
            if (t < PTR)
                die("pointer type expected");
            if (memsub == 0) {
                dim = id->type & 3, ee = id->etype;
            }
            int sum = 0, ii = dim - 1, *f = 0;
            int doload = 1;
            memsub = 0;
            sz = ((t = t - PTR) >= PTR) ? sizeof(int) : tsize[t >> 2];
            do {
                if (dim && tk != Bracket) { // ptr midway for partial subscripting
                    t += PTR * (ii + 1);
                    doload = 0;
                    break;
                }
                next();
                expr(Assign);
                if (ty >= FLOAT)
                    die("non-int array index");
                if (tk != ']')
                    die("close bracket expected");
                c = n;
                next();
                if (dim) {
                    int factor = ((ii == 2) ? (((ee >> 11) & 0x3ff) + 1) : 1);
                    factor *=
                        ((dim == 3 && ii >= 1) ? ((ee & 0x7ff) + 1)
                                               : ((dim == 2 && ii == 1) ? ((ee & 0xffff) + 1) : 1));
                    if (*n == Num) {
                        // elision with struct offset for efficiency
                        if (*b == Add && b[2] == Num)
                            b[3] += factor * n[1] * sz;
                        else
                            sum += factor * n[1];
                        n += 2; // delete the subscript constant
                    } else {
                        // generate code to add a term
                        if (factor > 1) {
                            *--n = factor;
                            *--n = Num;
                            *--n = (int)c;
                            *--n = Mul;
                        }
                        if (f) {
                            *--n = (int)f;
                            *--n = Add;
                        }
                        f = n;
                    }
                }
            } while (--ii >= 0);
            if (dim) {
                if (sum > 0) {
                    if (f) {
                        *--n = sum;
                        *--n = Num;
                        *--n = (int)f;
                        *--n = Add;
                    } else {
                        sum *= sz;
                        sz = 1;
                        *--n = sum;
                        *--n = Num;
                    }
                } else if (!f)
                    goto add_simple;
            }
            if (sz > 1) {
                if (*n == Num)
                    n[1] *= sz;
                else {
                    *--n = sz;
                    *--n = Num;
                    --n;
                    *n = (int)(n + 3);
                    *--n = Mul;
                }
            }
            if (*n == Num && *b == Num)
                n[1] += b[1];
            else {
                *--n = (int)b;
                *--n = Add;
            }
        add_simple:
            if (doload) {
                *--n = ((ty = t) >= PTR) ? INT : ty;
                *--n = Load;
            }
            break;
        default:
            die("%d: compiler error tk=%d\n", line, tk);
        }
    }
}

static void init_array(struct ident_s* tn, int extent[], int dim) {
    int i, cursor, match, coff = 0, off, *p;
    int inc[3];

    inc[0] = extent[dim - 1];
    for (i = 1; i < dim; ++i)
        inc[i] = inc[i - 1] * extent[dim - (i + 1)];

    // Global is preferred to local.
    // Either suggest global or automatically move to global scope.
    if (tn->class != Glo)
        die("only global array initialization supported");

    switch (tn->type & ~3) {
    case (CHAR | PTR2):
        die("Use extra dim of MAXCHAR length instead");
    case (CHAR | PTR):
        match = '"';
        coff = 1;
        break; // strings
    case (INT | PTR):
        match = Num;
        break;
    case (FLOAT | PTR):
        match = NumF;
        break;
    default:
        die("array-init must be literal ints, floats, or strings");
    }

    p = (int*)tn->val;
    i = 0;
    cursor = (dim - coff);
    do {
        if (tk == Sub) {
            next();
            if (tk == NumF)
                tkv.i |= 0x10000000;
            else if (tk == Num)
                tkv.i = 0 - tkv.i;
            else
                die("non-literal initializer");
        }

        if (tk == '{') {
            next();
            if (cursor)
                --cursor;
            else
                die("overly nested initializer");
            continue;
        } else if (tk == '}') {
            next();
            // skip remainder elements on this level (or set 0 if cmdline opt)
            if ((off = i % inc[cursor + coff]))
                i += (inc[cursor + coff] - off);
            if (++cursor == dim - coff)
                break;
        } else if (tk == '"') {
            if (match == '"') {
                off = strlen((char*)tkv.i) + 1;
                if (off > inc[0]) {
                    off = inc[0];
                    printf("%d: string '%s' truncated to %d chars\n", line, (char*)tkv.i, off);
                }
                memcpy((char*)p + i, (char*)tkv.i, off);
                i += inc[0];
                next();
            } else
                die("can't assign string to scalar");
        } else if (tk == match) {
            p[i++] = tkv.i;
            next();
        } else if (tk == Num) {
            if (match == '"') {
                *((char*)p + i) = tkv.i;
                i += inc[0];
            } else {
                tkv.f = (float)tkv.i;
                p[i++] = tkv.i;
            }
            next();
        } else if (tk == NumF) {
            if (match == Num) {
                p[i++] = (int)tkv.f;
                next();
            } else
                die("illegal char/string initializer");
        } else
            die("non-literal initializer");
        if (tk == ',')
            next();
    } while (1);
}

// AST parsing for IR generatiion
// With a modular code generator, new targets can be easily supported such as
// native Arm machine code.
static void gen(int* n) {
    int i = *n, j, k, l;
    int *a = NULL, *b, *c, *d, *t;
    struct ident_s* label;

    switch (i) {
    case Num:
        *++e = IMM;
        *++e = n[1];
        break; // int value
    case NumF:
        *++e = IMMF;
        *++e = n[1];
        break; // float value
    case Load:
        gen(n + 2);                         // load the value
        if (n[1] > ATOM_TYPE && n[1] < PTR) // unreachable?
            die("struct copies not yet supported");
        *++e = (n[1] >= PTR) ? LI : LC + (n[1] >> 2);
        break;
    case Loc:
        *++e = LEA;
        *++e = n[1];
        break; // get address of variable
    case '{':
        gen((int*)n[1]);
        gen(n + 2);
        break;   // parse AST expr or stmt
    case Assign: // assign the value to variables
        gen((int*)n[2]);
        *++e = PSH;
        gen(n + 3);
        l = n[1] & 0xffff;
        // Add SC/SI instruction to save value in register to variable address
        // held on stack.
        if (l > ATOM_TYPE && l < PTR)
            die("struct assign not yet supported");
        if ((n[1] >> 16) == FLOAT && l == INT)
            *++e = FTOI;
        else if ((n[1] >> 16) == INT && l == FLOAT)
            *++e = ITOF;
        *++e = (l >= PTR) ? SI : SC + (l >> 2);
        break;
    case Inc: // increment or decrement variables
    case Dec:
        gen(n + 2);
        *++e = PSH;
        *++e = (n[1] == CHAR) ? LC : LI;
        *++e = PSH;
        *++e = IMM;
        *++e = (n[1] >= PTR2) ? sizeof(int) : ((n[1] >= PTR) ? tsize[(n[1] - PTR) >> 2] : 1);
        *++e = (i == Inc) ? ADD : SUB;
        *++e = (n[1] == CHAR) ? SC : SI;
        break;
    case Cond:           // if else condition case
        gen((int*)n[1]); // condition
        // Add jump-if-zero instruction "BZ" to jump to false branch.
        // Point "b" to the jump address field to be patched later.
        *++e = BZ;
        b = ++e;
        gen((int*)n[2]); // expression
        // Patch the jump address field pointed to by "b" to hold the address
        // of false branch. "+ 3" counts the "JMP" instruction added below.
        //
        // Add "JMP" instruction after true branch to jump over false branch.
        // Point "b" to the jump address field to be patched later.
        if (n[3]) {
            *b = (int)(e + 3);
            *++e = JMP;
            b = ++e;
            gen((int*)n[3]);
        } // else statment
        // Patch the jump address field pointed to by "d" to hold the address
        // past the false branch.
        *b = (int)(e + 1);
        break;
    // operators
    /* If current token is logical OR operator:
     * Add jump-if-nonzero instruction "BNZ" to implement short circuit.
     * Point "b" to the jump address field to be patched later.
     * Parse RHS expression.
     * Patch the jump address field pointed to by "b" to hold the address past
     * the RHS expression.
     */
    case Lor:
        gen((int*)n[1]);
        *++e = BNZ;
        b = ++e;
        gen(n + 2);
        *b = (int)(e + 1);
        break;
    case Lan:
        gen((int*)n[1]);
        *++e = BZ;
        b = ++e;
        gen(n + 2);
        *b = (int)(e + 1);
        break;
    /* If current token is bitwise OR operator:
     * Add "PSH" instruction to push LHS value in register to stack.
     * Parse RHS expression.
     * Add "OR" instruction to compute the result.
     */
    case Or:
        gen((int*)n[1]);
        *++e = PSH;
        gen(n + 2);
        *++e = OR;
        break;
    case Xor:
        gen((int*)n[1]);
        *++e = PSH;
        gen(n + 2);
        *++e = XOR;
        break;
    case And:
        gen((int*)n[1]);
        *++e = PSH;
        gen(n + 2);
        *++e = AND;
        break;
    case Eq:
        gen((int*)n[1]);
        *++e = PSH;
        gen(n + 2);
        *++e = EQ;
        break;
    case Ne:
        gen((int*)n[1]);
        *++e = PSH;
        gen(n + 2);
        *++e = NE;
        break;
    case Ge:
        gen((int*)n[1]);
        *++e = PSH;
        gen(n + 2);
        *++e = GE;
        break;
    case Lt:
        gen((int*)n[1]);
        *++e = PSH;
        gen(n + 2);
        *++e = LT;
        break;
    case Gt:
        gen((int*)n[1]);
        *++e = PSH;
        gen(n + 2);
        *++e = GT;
        break;
    case Le:
        gen((int*)n[1]);
        *++e = PSH;
        gen(n + 2);
        *++e = LE;
        break;
    case Shl:
        gen((int*)n[1]);
        *++e = PSH;
        gen(n + 2);
        *++e = SHL;
        break;
    case Shr:
        gen((int*)n[1]);
        *++e = PSH;
        gen(n + 2);
        *++e = SHR;
        break;
    case Add:
        gen((int*)n[1]);
        *++e = PSH;
        gen(n + 2);
        *++e = ADD;
        break;
    case Sub:
        gen((int*)n[1]);
        *++e = PSH;
        gen(n + 2);
        *++e = SUB;
        break;
    case Mul:
        gen((int*)n[1]);
        *++e = PSH;
        gen(n + 2);
        *++e = MUL;
        break;
    case Div:
        gen((int*)n[1]);
        *++e = PSH;
        gen(n + 2);
        *++e = DIV;
        break;
    case Mod:
        gen((int*)n[1]);
        *++e = PSH;
        gen(n + 2);
        *++e = MOD;
        break;
    case AddF:
        gen((int*)n[1]);
        *++e = PSHF;
        gen(n + 2);
        *++e = ADDF;
        break;
    case SubF:
        gen((int*)n[1]);
        *++e = PSHF;
        gen(n + 2);
        *++e = SUBF;
        break;
    case MulF:
        gen((int*)n[1]);
        *++e = PSHF;
        gen(n + 2);
        *++e = MULF;
        break;
    case DivF:
        gen((int*)n[1]);
        *++e = PSHF;
        gen(n + 2);
        *++e = DIVF;
        break;
    case EqF:
        gen((int*)n[1]);
        *++e = PSHF;
        gen(n + 2);
        *++e = EQF;
        break;
    case NeF:
        gen((int*)n[1]);
        *++e = PSHF;
        gen(n + 2);
        *++e = NEF;
        break;
    case GeF:
        gen((int*)n[1]);
        *++e = PSHF;
        gen(n + 2);
        *++e = GEF;
        break;
    case LtF:
        gen((int*)n[1]);
        *++e = PSHF;
        gen(n + 2);
        *++e = LTF;
        break;
    case GtF:
        gen((int*)n[1]);
        *++e = PSHF;
        gen(n + 2);
        *++e = GTF;
        break;
    case LeF:
        gen((int*)n[1]);
        *++e = PSHF;
        gen(n + 2);
        *++e = LEF;
        break;
    case CastF:
        gen((int*)n[1]);
        *++e = n[2];
        break;
    case Func:
    case Syscall:
        b = (int*)n[1];
        k = b ? n[3] : 0;
        if (k) {
            l = n[4] >> 10;
            if (!(a = (int*)sys_malloc(sizeof(int) * k)))
                die("no cache memory");
            for (j = 0; *b; b = (int*)*b)
                a[j++] = (int)b;
            a[j] = (int)b;
            int sj = j;
            while (j >= 0) { // push arguments
                gen(b + 1);
                if ((l & (1 << j)))
                    *++e = PSHF;
                else
                    *++e = PSH;

                --j;
                b = (int*)a[j];
            }
            sys_free(a);
            a = NULL;
            if (i == Syscall) {
                *++e = IMM;
                *++e = sj | ((n[4] >> 10) << 10);
            }
        }
        if (i == Syscall)
            *++e = SYSC;
        if (i == Func)
            *++e = JSR;
        *++e = n[2];
        if (n[3]) {
            *++e = ADJ;
            *++e = (i == Syscall) ? n[4] : n[3];
        }
        break;
    case While:
    case DoWhile:
        if (i == While) {
            *++e = JMP;
            a = ++e;
        }
        d = (e + 1);
        b = brks;
        brks = 0;
        c = cnts;
        cnts = 0;
        gen((int*)n[1]); // loop body
        if (i == While)
            *a = (int)(e + 1);
        while (cnts) {
            t = (int*)*cnts;
            *cnts = (int)(e + 1);
            cnts = t;
        }
        cnts = c;
        gen((int*)n[2]); // condition
        *++e = BNZ;
        *++e = (int)d;
        while (brks) {
            t = (int*)*brks;
            *brks = (int)(e + 1);
            brks = t;
        }
        brks = b;
        break;
    case For:
        gen((int*)n[4]); // init
        *++e = JMP;
        a = ++e;
        d = (e + 1);
        b = brks;
        brks = 0;
        c = cnts;
        cnts = 0;
        gen((int*)n[3]); // loop body
        while (cnts) {
            t = (int*)*cnts;
            *cnts = (int)(e + 1);
            cnts = t;
        }
        cnts = c;
        gen((int*)n[2]); // increment
        *a = (int)(e + 1);
        gen((int*)n[1]); // condition
        *++e = BNZ;
        *++e = (int)d;
        while (brks) {
            t = (int*)*brks;
            *brks = (int)(e + 1);
            brks = t;
        }
        brks = b;
        break;
    case Switch:
        gen((int*)n[1]); // condition
        a = cas;
        *++e = JMP;
        cas = ++e;
        b = brks;
        d = def;
        brks = def = 0;
        gen((int*)n[2]); // case statment
        // deal with no default inside switch case
        *cas = def ? (int)def : (int)(e + 1);
        cas = a;
        while (brks) {
            t = (int*)*brks;
            *brks = (int)(e + 1);
            brks = t;
        }
        brks = b;
        def = d;
        break;
    case Case:
        *++e = JMP;
        ++e;
        a = 0;
        *e = (int)(e + 7);
        *++e = PSH;
        i = *cas;
        *cas = (int)e;
        gen((int*)n[1]); // condition
        if (*(e - 1) != IMM)
            die("case label not a numeric literal");
        *++e = SUB;
        *++e = BNZ;
        cas = ++e;
        *e = i + e[-3];
        if (*(int*)n[2] == Switch)
            a = cas;
        gen((int*)n[2]); // expression
        if (a != 0)
            cas = a;
        break;
    case Break:
        *++e = JMP;
        *++e = (int)brks;
        brks = e;
        break;
    case Continue:
        *++e = JMP;
        *++e = (int)cnts;
        cnts = e;
        break;
    case Goto:
        label = (struct ident_s*)n[1];
        *++e = JMP;
        *++e = label->val;
        if (label->class == 0)
            label->val = (int)e; // Define label address later
        break;
    case Default:
        def = e + 1;
        gen((int*)n[1]);
        break;
    case Return:
        if (n[1])
            gen((int*)n[1]);
        *++e = LEV;
        break;
    case Enter:
        *++e = ENT;
        *++e = n[1];
        gen(n + 2);
        if (*e != LEV)
            *++e = LEV;
        break;
    case Label: // target of goto
        label = (struct ident_s*)n[1];
        if (label->class != 0)
            die("duplicate label definition");
        d = e + 1;
        b = (int*)label->val;
        while (b != 0) {
            t = (int*)*b;
            *b = (int)d;
            b = t;
        }
        label->val = (int)d;
        label->class = Label;
        break;
    default:
        if (i != ';')
            die("%d: compiler error gen=%08x\n", line, i);
    }
}

static void check_label(int** tt) {
    if (tk != Id)
        return;
    char* ss = p;
    while (*ss == ' ' || *ss == '\t')
        ++ss;
    if (*ss == ':') {
        if (id->class != 0 || !(id->type == 0 || id->type == -1))
            die("invalid label");
        id->type = -1; // hack for id->class deficiency
        *--n = (int)id;
        *--n = Label;
        *--n = (int)*tt;
        *--n = '{';
        *tt = n;
        next();
        next();
    }
}

static void loc_array_decl(int ct, int extent[3], int* dims, int* et, int* size) {
    int ii = 0; // keep this to disable frame optimization for now.
    *dims = 0;
    do {
        next();
        if (*dims == 0 && ct == Par && tk == ']') {
            extent[*dims] = 1;
            next();
        } else {
            expr(Cond);
            if (*n != Num)
                die("non-const array size");
            if (n[1] <= 0)
                die("non-positive array dimension");
            if (tk != ']')
                die("missing ]");
            next();
            extent[*dims] = n[1];
            *size *= n[1];
            n += 2;
        }
        ++*dims;
    } while (tk == Bracket && *dims < 3);
    if (tk == Bracket)
        die("three subscript max on decl");
    switch (*dims) {
    case 1:
        *et = (extent[0] - 1);
        break;
    case 2:
        *et = ((extent[0] - 1) << 16) + (extent[1] - 1);
        if (extent[0] > 32768 || extent[1] > 65536)
            die("max bounds [32768][65536]");
        break;
    case 3:
        *et = ((extent[0] - 1) << 21) + ((extent[1] - 1) << 11) + (extent[2] - 1);
        if (extent[0] > 1024 || extent[1] > 1024 || extent[2] > 2048)
            die("max bounds [1024][1024][2048]");
        break;
    }
}

// statement parsing (syntax analysis, except for declarations)
static void stmt(int ctx) {
    struct ident_s* dd;
    int *a, *b, *c, *d;
    int i, j, nf, atk, sz;
    int nd[3];
    int bt;

    if (ctx == Glo && (tk < Enum || tk > Union))
        die("syntax: statement used outside function");

    switch (tk) {
    case Enum:
        next();
        // If current token is not "{", it means having enum type name.
        // Skip the enum type name.
        if (tk == Id)
            next();
        if (tk == '{') {
            next();
            i = 0; // Enum value starts from 0
            while (tk != '}') {
                // Current token should be enum name.
                // If current token is not identifier, stop parsing.
                if (tk != Id)
                    die("bad enum identifier");
                dd = id;
                next();
                if (tk == Assign) {
                    next();
                    expr(Cond);
                    if (*n != Num)
                        die("bad enum initializer");
                    i = n[1];
                    n += 2; // Set enum value
                }
                dd->class = Num;
                dd->type = INT;
                dd->val = i++;
                if (tk == ',')
                    next(); // If current token is ",", skip.
            }
            next(); // Skip "}"
        } else if (tk == Id) {
            if (ctx != Par)
                die("enum can only be declared as parameter");
            id->type = INT;
            id->class = ctx;
            id->val = ld++;
            ir_var[ir_count++] = id;
            next();
        }
        return;
    case Char:
    case Int:
    case Float:
    case Struct:
    case Union:
        switch (tk) {
        case Char:
        case Int:
        case Float:
            bt = (tk - Char) << 2;
            next();
            break;
        case Struct:
        case Union:
            atk = tk;
            next();
            if (tk == Id) {
                if (!id->type)
                    id->type = tnew++ << 2;
                bt = id->type;
                next();
            } else {
                bt = tnew++ << 2;
            }
            if (tk == '{') {
                next();
                if (members[bt >> 2])
                    die("duplicate structure definition");
                tsize[bt >> 2] = 0; // for unions
                i = 0;
                while (tk != '}') {
                    int mbt = INT; // Enum
                    switch (tk) {
                    case Char:
                    case Int:
                    case Float:
                        mbt = (tk - Char) << 2;
                        next();
                        break;
                    case Struct:
                    case Union:
                        next();
                        if (tk != Id || id->type <= ATOM_TYPE || id->type >= PTR)
                            die("bad struct/union declaration");
                        mbt = id->type;
                        next();
                        break;
                    }
                    while (tk != ';') {
                        ty = mbt;
                        // if the beginning of * is a pointer type,
                        // then type plus `PTR` indicates what kind of pointer
                        while (tk == Mul) {
                            next();
                            ty += PTR;
                        }
                        if (tk != Id)
                            die("bad struct member definition");
                        sz = (ty >= PTR) ? sizeof(int) : tsize[ty >> 2];
                        struct member_s* m = (struct member_s*)sys_malloc(sizeof(struct member_s));
                        if (!m)
                            die("no member memory");
                        m->id = id;
                        m->etype = 0;
                        next();
                        if (tk == Bracket) {
                            j = ty;
                            loc_array_decl(0, nd, &nf, &m->etype, &sz);
                            ty = (j + PTR) | nf;
                        }
                        sz = (sz + 3) & -4;
                        m->offset = i;
                        m->type = ty;
                        m->next = members[bt >> 2];
                        members[bt >> 2] = m;
                        i += sz;
                        if (atk == Union) {
                            if (i > tsize[bt >> 2])
                                tsize[bt >> 2] = i;
                            i = 0;
                        }
                        if (tk == ',')
                            next();
                    }
                    next();
                }
                next();
                if (atk != Union)
                    tsize[bt >> 2] = i;
            }
            break;
        }
        /* parse statement such as 'int a, b, c;'
         * "enum" finishes by "tk == ';'", so the code below will be skipped.
         * While current token is not statement end or block end.
         */
        b = 0;
        while (tk != ';' && tk != '}' && tk != ',' && tk != ')') {
            ty = bt;
            // if the beginning of * is a pointer type, then type plus `PTR`
            // indicates what kind of pointer
            while (tk == Mul) {
                next();
                ty += PTR;
            }
            switch (ctx) { // check non-callable identifiers
            case Glo:
                if (tk != Id)
                    die("bad global declaration");
                if (id->class >= ctx)
                    die("duplicate global definition");
                break;
            case Loc:
                if (tk != Id)
                    die("bad local declaration");
                if (id->class >= ctx)
                    die("duplicate local definition");
                break;
            }
            next();
            dd = id;
            dd->type = ty;
            if (tk == '(') { // function
                if (b != 0)
                    die("func decl can't be mixed with var decl(s)");
                if (ctx != Glo)
                    die("nested function");
                if (ty > ATOM_TYPE && ty < PTR)
                    die("return type can't be struct");
                if (id->class == Syscall && id->val)
                    die("forward decl location failed one pass compilation");
                if (id->class == Func && id->val > (int)text_base && id->val < (int)e)
                    die("duplicate global definition");
                dd->etype = 0;
                dd->class = Func;       // type is function
                dd->val = (int)(e + 1); // function Pointer? offset/address
                next();
                nf = ir_count = ld = 0; // "ld" is parameter's index.
                while (tk != ')') {
                    stmt(Par);
                    dd->etype = dd->etype * 2;
                    if (ty == FLOAT) {
                        ++nf;
                        ++(dd->etype);
                    }
                    if (tk == ',')
                        next();
                }
                if (ld > ADJ_MASK)
                    die("maximum of %d function parameters", ADJ_MASK);
                // function etype is not like other etypes
                next();
                dd->etype = (dd->etype << 10) + (nf << 5) + ld; // prm info
                if (tk == ';') {
                    dd->val = 0;
                    goto unwind_func;
                } // fn proto
                if (tk != '{')
                    die("bad function definition");
                loc = ++ld;
                next();
                oline = -1;
                osize = -1;
                oid = 0; // optimization hint
                // Not declaration and must not be function, analyze inner block.
                // e represents the address which will store pc
                // (ld - loc) indicates memory size to allocate
                *--n = ';';
                while (tk != '}') {
                    int* t = n;
                    check_label(&t);
                    stmt(Loc);
                    if (t != n) {
                        *--n = (int)t;
                        *--n = '{';
                    }
                }
                *--n = ld - loc;
                *--n = Enter;
                if (oid && n[1] >= 64)
                    printf("--> %d: move %.*s to global scope for performance.\n", oline,
                           (oid->hash & 0x3f), oid->name);
                cas = 0;
                gen(n);
                if (src) {
                    int* base = le;
                    printf("%d: %.*s\n", line, p - lp, lp);
                    lp = p;
                    while (le < e) {
                        int off = le - base; // Func IR instruction memory offset
                        printf("%04d: ", off);
                        printf("%08x ", *++le);
                        if ((*le <= ADJ) || (*le == SYSC))
                            printf("%08x ", le[1]);
                        else
                            printf("         ");
                        printf(" %-4s", instr_str[*le]);
                        if (*le < ADJ) {
                            struct ident_s* scan;
                            ++le;
                            if (*le > (int)base && *le <= (int)e)
                                printf(" %04d\n", off + ((*le - (int)le) >> 2) + 1);
                            else if (*(le - 1) == LEA && src == 2) {
                                int ii = 0;
                                for (scan = ir_var[ii]; scan; scan = ir_var[++ii])
                                    if (loc - scan->val == *le) {
                                        printf(" %.*s (%d)\n", scan->hash & 0x3f, scan->name, *le);
                                        break;
                                    }
                            } else if ((*le & 0xf0000000) && (*le > 0 || -*le > 0x1000000)) {
                                for (scan = sym_base; scan->tk; ++scan)
                                    if (scan->val == *le) {
                                        printf(" &%.*s", scan->hash & 0x3f, scan->name);
                                        if (src == 2)
                                            printf(" (0x%08x)", *le);
                                        printf("\n");
                                        break;
                                    }
                                if (!scan->tk)
                                    printf(" 0x%08x\n", *le);
                            } else
                                printf(" %d\n", *le);
                        } else if (*le == ADJ) {
                            ++le;
                            printf(" %d\n", *le & 0xf);
                        } else if (*le == SYSC) {
                            printf(" %s\n", externs[*(++le)].name);
                        } else
                            printf("\n");
                    }
                }
            unwind_func:
                id = sym_base;
                if (src)
                    memset(ir_var, 0, sizeof(struct ident_s*) * MAX_IR);
                while (id->tk) { // unwind symbol table locals
                    if (id->class == Loc || id->class == Par) {
                        id->class = id->hclass;
                        id->type = id->htype;
                        id->val = id->hval;
                        id->etype = id->hetype;
                    } else if (id->class == Label) { // clear id for next func
                        id->class = 0;
                        id->val = 0;
                        id->type = 0;
                    } else if (id->class == 0 && id->type == -1)
                        die("%d: label %.*s not defined\n", line, id->hash & 0x3f, id->name);
                    id++;
                }
            } else {
                dd->hclass = dd->class;
                dd->class = ctx;
                dd->htype = dd->type;
                dd->type = ty;
                dd->hval = dd->val;
                dd->hetype = dd->etype;
                sz = (ty >= PTR) ? sizeof(int) : tsize[ty >> 2];
                if (tk == Bracket) {
                    i = ty;
                    loc_array_decl(ctx, nd, &j, &dd->etype, &sz);
                    ty = (i + PTR) | j;
                    dd->type = ty;
                }
                sz = (sz + 3) & -4;
                if (ctx == Loc && sz > osize) {
                    osize = sz;
                    oline = line;
                    oid = dd;
                }
                if (ctx == Glo) {
                    dd->val = (int)data;
                    data += sz;
                } else if (ctx == Loc) {
                    dd->val = (ld += sz / sizeof(int));
                    ir_var[ir_count++] = dd;
                } else if (ctx == Par) {
                    if (ty > ATOM_TYPE && ty < PTR) // local struct decl
                        die("struct parameters must be pointers");
                    dd->val = ld++;
                    ir_var[ir_count++] = dd;
                }
                if (tk == Assign) {
                    next();
                    if (ctx == Par)
                        die("default arguments not supported");
                    if (tk == '{' && (dd->type & 3))
                        init_array(dd, nd, j);
                    else {
                        if (b == 0)
                            *--n = ';';
                        if (ctx != Loc)
                            die("decl assignment for local vars only");
                        b = n;
                        *--n = loc - dd->val;
                        *--n = Loc;
                        a = n;
                        i = ty;
                        expr(Assign);
                        typecheck(Assign, i, ty);
                        *--n = (int)a;
                        *--n = (ty << 16) | i;
                        *--n = Assign;
                        ty = i;
                        *--n = (int)b;
                        *--n = '{';
                    }
                }
            }
            if (ctx != Par && tk == ',')
                next();
        }
        return;
    case If:
        next();
        if (tk != '(')
            die("open parenthesis expected");
        next();
        expr(Assign);
        a = n;
        if (tk != ')')
            die("close parenthesis expected");
        next();
        stmt(ctx);
        b = n;
        if (tk == Else) {
            next();
            stmt(ctx);
            d = n;
        } else
            d = 0;
        *--n = (int)d;
        *--n = (int)b;
        *--n = (int)a;
        *--n = Cond;
        return;
    case While:
        next();
        if (tk != '(')
            die("open parenthesis expected");
        next();
        expr(Assign);
        b = n; // condition
        if (tk != ')')
            die("close parenthesis expected");
        next();
        ++brkc;
        ++cntc;
        stmt(ctx);
        a = n; // parse body of "while"
        --brkc;
        --cntc;
        *--n = (int)b;
        *--n = (int)a;
        *--n = While;
        return;
    case DoWhile:
        next();
        ++brkc;
        ++cntc;
        stmt(ctx);
        a = n; // parse body of "do-while"
        --brkc;
        --cntc;
        if (tk != While)
            die("while expected");
        next();
        if (tk != '(')
            die("open parenthesis expected");
        next();
        *--n = ';';
        expr(Assign);
        b = n;
        if (tk != ')')
            die("close parenthesis expected");
        next();
        *--n = (int)b;
        *--n = (int)a;
        *--n = DoWhile;
        return;
    case Switch:
        i = 0;
        j = 0;
        if (cas)
            j = (int)cas;
        cas = &i;
        next();
        if (tk != '(')
            die("open parenthesis expected");
        next();
        expr(Assign);
        a = n;
        if (tk != ')')
            die("close parenthesis expected");
        next();
        ++swtc;
        ++brkc;
        stmt(ctx);
        --swtc;
        --brkc;
        b = n;
        *--n = (int)b;
        *--n = (int)a;
        *--n = Switch;
        if (j)
            cas = (int*)j;
        return;
    case Case:
        if (!swtc)
            die("case-statement outside of switch");
        i = *cas;
        next();
        expr(Or);
        a = n;
        if (*n != Num)
            die("case label not a numeric literal");
        j = n[1];
        n[1] -= i;
        *cas = j;
        *--n = ';';
        if (tk != ':')
            die("colon expected");
        next();
        stmt(ctx);
        b = n;
        *--n = (int)b;
        *--n = (int)a;
        *--n = Case;
        return;
    case Break:
        if (!brkc)
            die("misplaced break statement");
        next();
        if (tk != ';')
            die("semicolon expected");
        next();
        *--n = Break;
        return;
    case Continue:
        if (!cntc)
            die("misplaced continue statement");
        next();
        if (tk != ';')
            die("semicolon expected");
        next();
        *--n = Continue;
        return;
    case Default:
        if (!swtc)
            die("default-statement outside of switch");
        next();
        if (tk != ':')
            die("colon expected");
        next();
        stmt(ctx);
        a = n;
        *--n = (int)a;
        *--n = Default;
        return;
    // RETURN_stmt -> 'return' expr ';' | 'return' ';'
    case Return:
        a = 0;
        next();
        if (tk != ';') {
            expr(Assign);
            a = n;
        }
        *--n = (int)a;
        *--n = Return;
        if (tk != ';')
            die("semicolon expected");
        next();
        return;
    /* For iteration is implemented as:
     * Init -> Cond -> Bz to end -> Jmp to Body
     * After -> Jmp to Cond -> Body -> Jmp to After
     */
    case For:
        next();
        if (tk != '(')
            die("open parenthesis expected");
        next();
        *--n = ';';
        if (tk != ';')
            expr(Assign);
        while (tk == ',') {
            int* f = n;
            next();
            expr(Assign);
            *--n = (int)f;
            *--n = '{';
        }
        d = n;
        if (tk != ';')
            die("semicolon expected");
        next();
        *--n = ';';
        expr(Assign);
        a = n; // Point to entry of for cond
        if (tk != ';')
            die("semicolon expected");
        next();
        *--n = ';';
        if (tk != ')')
            expr(Assign);
        while (tk == ',') {
            int* g = n;
            next();
            expr(Assign);
            *--n = (int)g;
            *--n = '{';
        }
        b = n;
        if (tk != ')')
            die("close parenthesis expected");
        next();
        ++brkc;
        ++cntc;
        stmt(ctx);
        c = n;
        --brkc;
        --cntc;
        *--n = (int)d;
        *--n = (int)c;
        *--n = (int)b;
        *--n = (int)a;
        *--n = For;
        return;
    case Goto:
        next();
        if (tk != Id || (id->type != 0 && id->type != -1) || (id->class != Label && id->class != 0))
            die("goto expects label");
        id->type = -1; // hack for id->class deficiency
        *--n = (int)id;
        *--n = Goto;
        next();
        if (tk != ';')
            die("semicolon expected");
        next();
        return;
    // stmt -> '{' stmt '}'
    case '{':
        next();
        *--n = ';';
        while (tk != '}') {
            a = n;
            check_label(&a);
            stmt(ctx);
            *--n = (int)a;
            *--n = '{';
        }
        next();
        return;
    // stmt -> ';'
    case ';':
        next();
        *--n = ';';
        return;
    default:
        expr(Assign);
        if (tk != ';' && tk != ',')
            die("semicolon expected");
        next();
    }
}

static inline float i_as_f(int i) {
    union {
        int i;
        float f;
    } u;
    u.i = i;
    return u.f;
}

static inline int f_as_i(float f) {
    union {
        int i;
        float f;
    } u;
    u.f = f;
    return u.i;
}

static int common_vfunc(int ac, int sflag, int* sp) {
    // HACK ALLERT, we need to figure out which parameters
    // are floats. Scan the format string.
    int stack[ADJ_MASK + ADJ_MASK + 2];
    int stkp = 0;
    int n_parms = (ac & ADJ_MASK) + 1;
    ac >>= 10;
    for (int j = n_parms - 1; j >= 0; j--)
        if ((ac & (1 << j)) == 0)
            stack[stkp++] = sp[j];
        else {
            if (stkp & 1)
                stack[stkp++] = 0;
            union {
                double d;
                int ii[2];
            } u;
            u.d = *((float*)&sp[j]);
            stack[stkp++] = u.ii[0];
            stack[stkp++] = u.ii[1];
        }
    int r = cc_printf(stack, stkp, sflag);
    if (!sflag)
        fflush(stdout);
    return r;
}

static inline void check_kbd_halt(void) {
    int key = x_getchar_timeout_us(0);
    if ((key == 27) || (key == 3)) // check for escape
        run_die("user interrupted!!");
}

static int *bp, *pc, *sp;

static inline float pop_float(void) {
    uint32_t save = save_and_disable_interrupts();
    float r = *((float*)sp++);
    restore_interrupts(save);
    return r;
}

static inline int* pop_ptr(void) {
    uint32_t save = save_and_disable_interrupts();
    void* r = (int*)*sp++;
    restore_interrupts(save);
    return r;
}

static inline int pop_int(void) {
    uint32_t save = save_and_disable_interrupts();
    int r = *sp++;
    restore_interrupts(save);
    return r;
}

static inline void push_ptr(void* p) {
    uint32_t save = save_and_disable_interrupts();
    *(--sp) = (int)p;
    restore_interrupts(save);
}

static inline void push_int(int i) {
    uint32_t save = save_and_disable_interrupts();
    *(--sp) = i;
    restore_interrupts(save);
}

static inline void push_float(float f) {
    uint32_t save = save_and_disable_interrupts();
    *((float*)--sp) = f;
    restore_interrupts(save);
}

static inline void push_n(int n) {
    uint32_t save = save_and_disable_interrupts();
    sp -= n;
    restore_interrupts(save);
}

static inline void pop_n(int n) {
    uint32_t save = save_and_disable_interrupts();
    sp += n;
    restore_interrupts(save);
}

static volatile bool in_intrpt;

void irqn_handler(int n) {
    in_intrpt = 1;
    push_ptr(pc);
    pc = intrpt_vector[n].c_handler;
}

void irq0_handler(void) { irqn_handler(0); }
void irq1_handler(void) { irqn_handler(1); }
void irq2_handler(void) { irqn_handler(2); }
void irq3_handler(void) { irqn_handler(3); }
void irq4_handler(void) { irqn_handler(4); }
void irq5_handler(void) { irqn_handler(5); }
void irq6_handler(void) { irqn_handler(6); }
void irq7_handler(void) { irqn_handler(7); }
void irq8_handler(void) { irqn_handler(8); }
void irq9_handler(void) { irqn_handler(9); }
void irq10_handler(void) { irqn_handler(10); }
void irq11_handler(void) { irqn_handler(11); }
void irq12_handler(void) { irqn_handler(12); }
void irq13_handler(void) { irqn_handler(13); }
void irq14_handler(void) { irqn_handler(14); }
void irq15_handler(void) { irqn_handler(15); }
void irq16_handler(void) { irqn_handler(16); }
void irq17_handler(void) { irqn_handler(17); }
void irq18_handler(void) { irqn_handler(18); }
void irq19_handler(void) { irqn_handler(19); }
void irq20_handler(void) { irqn_handler(20); }
void irq21_handler(void) { irqn_handler(21); }
void irq22_handler(void) { irqn_handler(22); }
void irq23_handler(void) { irqn_handler(23); }
void irq24_handler(void) { irqn_handler(24); }
void irq25_handler(void) { irqn_handler(25); }
void irq26_handler(void) { irqn_handler(26); }
void irq27_handler(void) { irqn_handler(27); }
void irq28_handler(void) { irqn_handler(28); }
void irq29_handler(void) { irqn_handler(29); }
void irq30_handler(void) { irqn_handler(30); }
void irq31_handler(void) { irqn_handler(31); }

static irq_handler_t handler[32] = {
    irq0_handler,  irq1_handler,  irq2_handler,  irq3_handler,  irq4_handler,  irq5_handler,
    irq6_handler,  irq7_handler,  irq8_handler,  irq9_handler,  irq10_handler, irq11_handler,
    irq12_handler, irq13_handler, irq14_handler, irq15_handler, irq16_handler, irq17_handler,
    irq18_handler, irq19_handler, irq20_handler, irq21_handler, irq22_handler, irq23_handler,
    irq24_handler, irq25_handler, irq26_handler, irq27_handler, irq28_handler, irq29_handler,
    irq30_handler, irq31_handler};

int cc(int run_mode, int argc, char** argv) {
    clear_globals();
    int i;
    char* ofn = NULL;

    if (setjmp(done_jmp))
        goto done;

    if (!run_mode) {
        fd = sys_malloc(sizeof(lfs_file_t));
        if (fd == NULL)
            die("no file handle memory");
        if (!(sym_base = (struct ident_s*)sys_malloc(SYM_TBL_BYTES)))
            die("no symbol memory");

        // Register keywords in symbol stack. Must match the sequence of enum
        p = "enum char int float struct union sizeof return goto break continue "
            "if do while for switch case default else void main";

        // call "next" to create symbol table entry.
        // store the keyword's token type in the symbol table entry's "tk" field.
        for (i = Enum; i <= Else; ++i) {
            next();
            id->tk = i;
            id->class = Keyword; // add keywords to symbol table
        }

        // add __clear_cache to symbol table
        next();

        id->tk = Char;
        id->class = Keyword; // handle void type
        next();
        struct ident_s* idmain = id;
        id->class = Main; // keep track of main

        if (!(data_base = data = (char*)sys_malloc(DATA_BYTES)))
            die("no data memory");
        if (!(tsize = (int*)sys_malloc(TS_TBL_BYTES)))
            die("no tsize memory");
        if (!(ast_base = ast = (int*)sys_malloc(AST_TBL_BYTES)))
            die("could not allocate abstract syntax tree area");
        n = ast + (AST_TBL_BYTES / 4) - 1;

        // add primitive types
        tsize[tnew++] = sizeof(char);
        tsize[tnew++] = sizeof(int);
        tsize[tnew++] = sizeof(float);
        tsize[tnew++] = 0; // reserved for another scalar type

        --argc;
        ++argv;
        while (argc > 0 && **argv == '-') {
            if ((*argv)[1] == 's') {
                src = ((*argv)[2] == 'i') ? 2 : 1;
            } else if ((*argv)[1] == 't') {
                trc = ((*argv)[2] == 'i') ? 2 : 1;
            } else if ((*argv)[1] == 'o') {
                --argc;
                ++argv;
                if (!argc)
                    die("missing output file name");
                ofn = *argv;
            } else if ((*argv)[1] == 'D') {
                p = &(*argv)[2];
                next();
                if (tk != Id)
                    die("bad -D identifier");
                struct ident_s* dd = id;
                next();
                i = 0;
                if (tk == Assign) {
                    next();
                    expr(Cond);
                    if (*n != Num)
                        die("bad -D initializer");
                    i = n[1];
                    n += 2;
                }
                dd->class = Num;
                dd->type = INT;
                dd->val = i;
            } else
                argc = 0; // bad compiler option. Force exit.
            --argc;
            ++argv;
        }
        if (argc < 1) {
            printf("\n"
                   "usage: cc [-s[i]] [-t[i]] [-D [symbol[ = value]]] [-o filename] filename\n"
                   "    -s,-si  display disassembly and quit. i adds symbolic display.\n"
                   "    -t,-ti  trace execution. i enables single step.\n"
                   "    -D symbol [= value]\n"
                   "            define symbol for limited pre-processor.\n"
                   "    -o filename\n"
                   "            output executable file name.\n"
                   "    filename\n"
                   "            C source file name.\n");
            goto done;
        }

        for (int d = 0; defines[d].name; d++) {
            p = defines[d].name;
            next();
            id->class = Num;
            id->type = INT;
            id->val = defines[d].val;
        }

        fp = full_path(*argv);
        if (!fp)
            die("could not allocate file name area");
        if (fs_file_open(fd, fp, LFS_O_RDONLY) < LFS_ERR_OK) {
            sys_free(fd);
            fd = NULL;
            die("could not open %s \n", fp);
        }

        int siz = fs_file_seek(fd, 0, LFS_SEEK_END);
        fs_file_rewind(fd);

        if (!(text_base = le = e = (int*)sys_malloc(TEXT_BYTES)))
            die("no text memory");
        if (!(members = (struct member_s**)sys_malloc(MEMBER_DICT_BYTES)))
            die("no members table memory");

        if (!(src_base = lp = p = (char*)sys_malloc(siz + 1)))
            die("no source memory");
        if (fs_file_read(fd, p, siz) < LFS_ERR_OK)
            die("unable to read from source file");
        p[siz] = 0;
        fs_file_close(fd);
        sys_free(fd);
        fd = NULL;

        // parse the program
        line = 1;
        pplevt = -1;
        next();
        while (tk) {
            stmt(Glo);
            next();
        }
        sys_free(ast_base);
        ast_base = NULL;
        sys_free(src_base);
        src_base = NULL;
        sys_free(sym_base);
        sym_base = NULL;
        sys_free(tsize);
        tsize = NULL;
        if (!(pc = (int*)idmain->val))
            die("main() not defined\n");
        prog_hdr.pc = (int)pc;

        if (ofn) {
            if (!(fd = sys_malloc(sizeof(lfs_file_t))))
                die("no file handle memory");
            fp = full_path(ofn);
            if (fs_file_open(fd, fp, LFS_O_WRONLY | LFS_O_CREAT) < LFS_ERR_OK) {
                sys_free(fd);
                fd = NULL;
                die("can't create output file %s", fp);
            }
            prog_hdr.text_size = (char*)e - (char*)text_base;
            prog_hdr.data_size = data - data_base;
            if (fs_file_write(fd, &prog_hdr, sizeof(prog_hdr)) < LFS_ERR_OK)
                die("can't write output file");
            if (fs_file_write(fd, text_base, prog_hdr.text_size) < LFS_ERR_OK)
                die("can't write output file");
            if (fs_file_write(fd, data_base, prog_hdr.data_size) < LFS_ERR_OK)
                die("can't write output file");
            fs_file_close(fd);
            sys_free(fd);
            fd = NULL;
            static const char* exe = "exe";
            if (fs_setattr(fp, 1, exe, strlen(exe)) < LFS_ERR_OK)
                die("couldn't mark file as executable");
            printf("executable %s - text %d bytes, data %d bytes\n\n", fp, prog_hdr.text_size,
                   prog_hdr.data_size);
            goto done;
        }
        if (src)
            goto done;
    } else {
        printf("\nNice try! Executables are not implemented yet\n");
        goto done;
        // run mode, restore the code and data segments
        if (!(fd = sys_malloc(sizeof(lfs_file_t))))
            die("no file handle memory");
        fp = full_path(argv[0]);
        if (fs_file_open(fd, fp, LFS_O_RDONLY) < LFS_ERR_OK) {
            sys_free(fd);
            fd = NULL;
            die("can't open %s", fp);
        }
        if (fs_file_read(fd, &prog_hdr, sizeof(prog_hdr)) != sizeof(prog_hdr))
            die("error reading file");
        if (!(text_base = (int*)sys_malloc(prog_hdr.text_size)))
            die("no text segment memory");
        if (fs_file_read(fd, text_base, prog_hdr.text_size) != prog_hdr.text_size)
            die("error reading file");
        if (!(data_base = sys_malloc(prog_hdr.data_size)))
            die("no data segment memory");
        if (fs_file_read(fd, data_base, prog_hdr.data_size) != prog_hdr.data_size)
            die("error reading file");
        fs_file_close(fd);
        sys_free(fd);
        fd = NULL;
    }

    printf("\n");

    // setup stack
    if (!(base_sp = bp = sp = (int*)sys_malloc(STACK_BYTES)))
        die("could not allocate stack area");
    bp = sp = (int*)((int)sp + STACK_BYTES - 4);
    push_int(EXIT); // call exit if main returns
    push_int(PSH);
    int* t = sp;
    push_int(argc);
    push_ptr(argv);
    push_ptr(t);

    // run...
    int cycle = 0;
    union {
        int i;
        float f;
    } a;
    a.i = 0;
    unsigned int last_esc = time_us_32();

<<<<<<< HEAD
=======
    uint32_t int_save = save_and_disable_interrupts();

>>>>>>> 7c1ef056
    in_intrpt = 0;

    while (1) {
        if (!in_intrpt) {
<<<<<<< HEAD
=======
            restore_interrupts(int_save);
>>>>>>> 7c1ef056
            unsigned int t = time_us_32();
            if (t - last_esc > 1000000) {
                check_kbd_halt();
                last_esc = t;
            }
<<<<<<< HEAD
        }
        i = *pc++;
        ++cycle;
=======
            int_save = save_and_disable_interrupts();
        }
        i = *pc++;
        ++cycle;
        restore_interrupts(int_save);
>>>>>>> 7c1ef056
        if (!in_intrpt) {
            if (trc) {
                printf("%d> %.4s", cycle, instr_str[i]);
                if ((i <= ADJ) || (i == SYSC))
                    printf(" %d\n", *pc);
                else
                    printf("\n");
            }
<<<<<<< HEAD
=======
            int_save = save_and_disable_interrupts();
>>>>>>> 7c1ef056
        }
        switch (i) {
        case LEA:
            a.i = (int)(bp + *pc++); // load local address
            break;
        case IMM:
            a.i = *pc++; // load global address or immediate
            break;
        case IMMF:
            a.f = *((float*)pc++);
            break;
        case JMP:
            pc = (int*)*pc; // jump
            break;
        case JSR: // jump to subroutine
            push_ptr(pc + 1);
            pc = (int*)*pc;
            break;
        case BZ:
            pc = a.i ? pc + 1 : (int*)*pc; // branch if zero
            break;
        case BNZ:
            pc = a.i ? (int*)*pc : pc + 1; // branch if not zero
            break;
        // enter subroutine
        case ENT:
            push_ptr(bp);
            bp = sp;
            push_n(*pc++);
            break;
        case ADJ:
            pop_n(*pc++); // stack adjust
            break;
        // leave subroutine
        case LEV:
            sp = bp;
            bp = pop_ptr();
            pc = pop_ptr();
            break;
        case LI:
            a.i = *(int*)a.i; // load int
            break;
        case LF:
            a.f = *(float*)a.i; // load float
            break;
        case LC:
            a.i = *(char*)a.i; // load char
            break;
        case SI:
            *((int*)pop_ptr()) = a.i; // store int
            break;
        case SF:
            *((float*)pop_ptr()) = a.f; // store float
            break;
        case SC:
            *((char*)pop_ptr()) = a.i; // store char
            break;

        case PSH:
            push_int(a.i); // push
            break;
        case PSHF:
            push_float(a.f);
            break;

        case OR:
            a.i = pop_int() | a.i;
            break;
        case XOR:
            a.i = pop_int() ^ a.i;
            break;
        case AND:
            a.i = pop_int() & a.i;
            break;
        case EQ:
            a.i = pop_int() == a.i;
            break;
        case EQF:
            a.i = pop_float() == a.f;
            break;
        case NE:
            a.i = pop_int() != a.i;
            break;
        case NEF:
            a.i = pop_float() != a.f;
            break;
        case LT:
            a.i = pop_int() < a.i;
            break;
        case LTF:
            a.i = pop_float() < a.f;
            break;
        case GT:
            a.i = pop_int() > a.i;
            break;
        case GTF:
            a.i = pop_float() > a.f;
            break;
        case LE:
            a.i = pop_int() <= a.i;
            break;
        case LEF:
            a.i = pop_float() <= a.f;
            break;
        case GE:
            a.i = pop_int() >= a.i;
            break;
        case GEF:
            a.i = pop_float() == a.f;
            break;
        case SHL:
            a.i = pop_int() << a.i;
            break;
        case SHR:
            a.i = pop_int() >> a.i;
            break;
        case ADD:
            a.i = pop_int() + a.i;
            break;
        case ADDF:
            a.f = pop_float() + a.f;
            break;
        case SUB:
            a.i = pop_int() - a.i;
            break;
        case SUBF:
            a.f = pop_float() - a.f;
            break;
        case MUL:
            a.i = pop_int() * a.i;
            break;
        case MULF:
            a.f = pop_float() * a.f;
            break;
        case DIV:
            a.i = pop_int() / a.i;
            break;
        case DIVF:
            a.f = pop_float() / a.f;
            break;
        case MOD:
            a.i = pop_int() % a.i;
            break;
        case ITOF:
            a.f = (float)a.i;
            break;
        case FTOI:
            a.i = (int)a.f;
            break;
        case SYSC:
<<<<<<< HEAD
=======
            restore_interrupts(int_save);
>>>>>>> 7c1ef056

            int sysc = *pc++;
            switch (sysc) {
            case SYSC_printf:
                a.i = common_vfunc(a.i, 0, sp);
                break;
            case SYSC_sprintf:
                a.i = common_vfunc(a.i, 1, sp);
                break;
            // memory management
            case SYSC_malloc:
                a.i = (int)sys_malloc(sp[0]);
                break;
            case SYSC_free:
                sys_free((void*)(sp[0]));
                break;
            // string
            case SYSC_strlen:
                a.i = strlen((void*)sp[0]);
                break;
            case SYSC_strcpy:
                a.i = (int)strcpy((void*)sp[1], (void*)sp[0]);
                break;
            case SYSC_strcmp:
                a.i = strcmp((void*)sp[1], (void*)sp[0]);
                break;
            case SYSC_strcat:
                a.i = (int)strcat((void*)sp[1], (void*)sp[0]);
                break;
            case SYSC_strdup:
                int strl = strlen((void*)sp[0]);
                void* strp;
                if (!(strp = sys_malloc(strl + 1)))
                    run_die("no strdup memory");
                strcpy(strp, (void*)sp[0]);
                a.i = (int)strp;
                break;
            case SYSC_memcmp:
                a.i = memcmp((void*)sp[2], (void*)sp[1], sp[0]);
                break;
            case SYSC_memcpy:
                a.i = (int)memcpy((void*)sp[2], (void*)sp[1], sp[0]);
                break;
            // math
            case SYSC_atoi:
                a.i = atoi((char*)sp[0]);
                break;
            case SYSC_sqrtf:
                a.f = sqrtf(*((float*)sp));
                break;
            case SYSC_sinf:
                a.f = sinf(*((float*)sp));
                break;
            case SYSC_cosf:
                a.f = cosf(*((float*)sp));
                break;
            case SYSC_tanf:
                a.f = tanf(*((float*)sp));
                break;
            case SYSC_logf:
                a.f = logf(*((float*)sp));
                break;
            case SYSC_powf:
                a.f = powf(*((float*)sp + 1), *((float*)sp));
                break;
            case SYSC_rand:
                a.i = rand();
                break;
            case SYSC_srand:
                srand(sp[0]);
                break;
            // io
            case SYSC_getchar:
                a.i = x_getchar();
                break;
            case SYSC_getchar_timeout_us:
                a.i = x_getchar_timeout_us(sp[0]);
                break;
            case SYSC_putchar:
                putchar(sp[0]);
                break;
            case SYSC_open:
                struct file_handle* h = sys_malloc(sizeof(struct file_handle));
                if (!h)
                    run_die("no file handle memory");
                if (fs_file_open(&h->file, full_path((char*)sp[1]), sp[0]) < LFS_ERR_OK) {
                    sys_free(h);
                    a.i = 0;
                    break;
                }
                a.i = (int)h;
                h->next = file_list;
                file_list = h;
                break;
            case SYSC_close:
                struct file_handle* last_h = (void*)&file_list;
                h = file_list;
                while (h) {
                    if (h == (struct file_handle*)sp[0]) {
                        last_h->next = h->next;
                        fs_file_close(&h->file);
                        sys_free(h);
                        break;
                    }
                    last_h = h;
                    h = h->next;
                }
                if (!h)
                    run_die("closing unopened file!");
                break;
            case SYSC_read:
                h = (struct file_handle*)sp[2];
                a.i = fs_file_read(&h->file, (void*)sp[1], sp[0]);
                break;
            case SYSC_write:
                h = (struct file_handle*)sp[2];
                a.i = fs_file_write(&h->file, (void*)sp[1], sp[0]);
                break;
            case SYSC_lseek:
                h = (struct file_handle*)sp[2];
                a.i = fs_file_seek(&h->file, sp[1], sp[0]);
                break;
            case SYSC_rename:
                fp = full_path((void*)sp[1]);
                char* fpa = sys_malloc(strlen(fp) + 1);
                if (!fpa)
                    run_die("no rename memory");
                strcpy(fpa, fp);
                char* fpb = full_path((void*)sp[0]);
                a.i = fs_rename(fpa, fpb);
                sys_free(fpa);
                break;
            case SYSC_remove:
                a.i = fs_remove(full_path((void*)sp[0]));
                break;
            // time
            case SYSC_time_us_32: // SDK
                a.i = time_us_32();
                break;
            case SYSC_sleep_us:
                unsigned us = sp[0];
                while (us > 10000) {
                    sleep_ms(10000);
                    check_kbd_halt();
                    us -= 10000;
                }
                sleep_us(us);
                break;
            case SYSC_sleep_ms:
                unsigned ms = sp[0];
                while (ms > 10) {
                    sleep_ms(10);
                    check_kbd_halt();
                    ms -= 10;
                }
                sleep_ms(ms);
                break;
            // SDK gpio
            case SYSC_gpio_set_function:
                gpio_set_function(sp[1], sp[0]);
                break;
            case SYSC_gpio_get_function:
                a.i = gpio_get_function(sp[0]);
                break;
            case SYSC_gpio_set_pulls:
                gpio_set_pulls(sp[2], sp[1], sp[0]);
                break;
            case SYSC_gpio_pull_up:
                gpio_pull_up(sp[0]);
                break;
            case SYSC_gpio_is_pulled_up:
                a.i = gpio_is_pulled_up(sp[0]);
                break;
            case SYSC_gpio_pull_down:
                gpio_pull_down(sp[0]);
                break;
            case SYSC_gpio_is_pulled_down:
                a.i = gpio_is_pulled_down(sp[0]);
                break;
            case SYSC_gpio_disable_pulls:
                gpio_disable_pulls(sp[0]);
                break;
            case SYSC_gpio_set_irqover:
                gpio_set_irqover(sp[1], sp[0]);
                break;
            case SYSC_gpio_set_outover:
                gpio_set_outover(sp[1], sp[0]);
                break;
            case SYSC_gpio_set_inover:
                gpio_set_inover(sp[1], sp[0]);
                break;
            case SYSC_gpio_set_oeover:
                gpio_set_oeover(sp[1], sp[0]);
                break;
            case SYSC_gpio_set_input_enabled:
                gpio_set_input_enabled(sp[1], sp[0]);
                break;
            case SYSC_gpio_set_input_hysteresis_enabled:
                gpio_set_input_hysteresis_enabled(sp[1], sp[0]);
                break;
            case SYSC_gpio_is_input_hysteresis_enabled:
                a.i = gpio_is_input_hysteresis_enabled(sp[0]);
                break;
            case SYSC_gpio_set_slew_rate:
                gpio_set_slew_rate(sp[1], sp[0]);
                break;
            case SYSC_gpio_get_slew_rate:
                a.i = gpio_get_slew_rate(sp[0]);
                break;
            case SYSC_gpio_set_drive_strength:
                gpio_set_drive_strength(sp[1], sp[0]);
                break;
            case SYSC_gpio_get_drive_strength:
                a.i = gpio_get_drive_strength(sp[0]);
                break;
            case SYSC_gpio_set_irq_enabled:
                INTR_NOT_IMPLEMENTED();
                gpio_set_irq_enabled(sp[2], sp[1], sp[0]);
                break;
#if SDK14
            case SYSC_gpio_set_irq_callback:
                INTR_NOT_IMPLEMENTED();
                gpio_set_irq_callback((gpio_irq_callback_t)sp[0]);
                break;
#endif
            case SYSC_gpio_set_irq_enabled_with_callback:
                INTR_NOT_IMPLEMENTED();
                gpio_set_irq_enabled_with_callback(sp[3], sp[2], sp[1], (gpio_irq_callback_t)sp[0]);
                break;
            case SYSC_gpio_set_dormant_irq_enabled:
                INTR_NOT_IMPLEMENTED();
                gpio_set_dormant_irq_enabled(sp[2], sp[1], sp[0]);
                break;
#if SDK14
            case SYSC_gpio_get_irq_event_mask:
                INTR_NOT_IMPLEMENTED();
                a.i = gpio_get_irq_event_mask(sp[0]);
                break;
#endif
            case SYSC_gpio_acknowledge_irq:
                INTR_NOT_IMPLEMENTED();
                gpio_acknowledge_irq(sp[1], sp[0]);
                break;
#if SDK14
            case SYSC_gpio_add_raw_irq_handler_with_order_priority_masked:
                INTR_NOT_IMPLEMENTED();
                gpio_add_raw_irq_handler_with_order_priority_masked(sp[2], (irq_handler_t)sp[1],
                                                                    sp[0]);
                break;
            case SYSC_gpio_add_raw_irq_handler_with_order_priority:
                INTR_NOT_IMPLEMENTED();
                gpio_add_raw_irq_handler_with_order_priority(sp[2], (irq_handler_t)sp[1], sp[0]);
                break;
            case SYSC_gpio_add_raw_irq_handler_masked:
                INTR_NOT_IMPLEMENTED();
                gpio_add_raw_irq_handler_masked(sp[1], (irq_handler_t)sp[0]);
                break;
            case SYSC_gpio_add_raw_irq_handler:
                INTR_NOT_IMPLEMENTED();
                gpio_add_raw_irq_handler(sp[1], (irq_handler_t)sp[0]);
                break;
            case SYSC_gpio_remove_raw_irq_handler_masked:
                INTR_NOT_IMPLEMENTED();
                gpio_remove_raw_irq_handler_masked(sp[1], (irq_handler_t)sp[0]);
                break;
            case SYSC_gpio_remove_raw_irq_handler:
                INTR_NOT_IMPLEMENTED();
                gpio_remove_raw_irq_handler(sp[1], (irq_handler_t)sp[0]);
                break;
#endif
            case SYSC_gpio_init:
                gpio_init(sp[0]);
                break;
            case SYSC_gpio_deinit:
                gpio_deinit(sp[0]);
                break;
            case SYSC_gpio_init_mask:
                gpio_init_mask(sp[0]);
                break;
            case SYSC_gpio_get:
                a.i = gpio_get(sp[0]);
                break;
            case SYSC_gpio_get_all:
                a.i = gpio_get_all();
                break;
            case SYSC_gpio_set_mask:
                gpio_set_mask(sp[0]);
                break;
            case SYSC_gpio_clr_mask:
                gpio_clr_mask(sp[0]);
                break;
            case SYSC_gpio_xor_mask:
                gpio_xor_mask(sp[0]);
                break;
            case SYSC_gpio_put_masked:
                gpio_put_masked(sp[1], sp[0]);
                break;
            case SYSC_gpio_put_all:
                gpio_put_all(sp[0]);
                break;
            case SYSC_gpio_put:
                gpio_put(sp[1], sp[0]);
                break;
            case SYSC_gpio_get_out_level:
                a.i = gpio_get_out_level(sp[0]);
                break;
            case SYSC_gpio_set_dir_out_masked:
                gpio_set_dir_out_masked(sp[0]);
                break;
            case SYSC_gpio_set_dir_in_masked:
                gpio_set_dir_in_masked(sp[0]);
                break;
            case SYSC_gpio_set_dir_masked:
                gpio_set_dir_masked(sp[1], sp[0]);
                break;
            case SYSC_gpio_set_dir_all_bits:
                gpio_set_dir_all_bits(sp[0]);
                break;
            case SYSC_gpio_set_dir:
                gpio_set_dir(sp[1], sp[0]);
                break;
            case SYSC_gpio_is_dir_out:
                a.i = gpio_is_dir_out(sp[0]);
                break;
            case SYSC_gpio_get_dir:
                a.i = gpio_get_dir(sp[0]);
                break;
            // PWM
            case SYSC_pwm_gpio_to_slice_num:
                a.i = pwm_gpio_to_slice_num(sp[0]);
                break;
            case SYSC_pwm_gpio_to_channel:
                a.i = pwm_gpio_to_channel(sp[0]);
                break;
            case SYSC_pwm_config_set_phase_correct:
                pwm_config_set_phase_correct((void*)sp[1], sp[0]);
                break;
            case SYSC_pwm_config_set_clkdiv:
                pwm_config_set_clkdiv((void*)sp[1], *((float*)sp));
                break;
            case SYSC_pwm_config_set_clkdiv_int_frac:
                pwm_config_set_clkdiv_int_frac((void*)sp[2], sp[1], sp[0]);
                break;
            case SYSC_pwm_config_set_clkdiv_int:
                pwm_config_set_clkdiv_int((void*)sp[1], sp[0]);
                break;
            case SYSC_pwm_config_set_clkdiv_mode:
                pwm_config_set_clkdiv_mode((void*)sp[1], sp[0]);
                break;
            case SYSC_pwm_config_set_output_polarity:
                pwm_config_set_output_polarity((void*)sp[2], sp[1], sp[0]);
                break;
            case SYSC_pwm_config_set_wrap:
                pwm_config_set_wrap((void*)sp[1], sp[0]);
                break;
            case SYSC_pwm_init:
                pwm_init(sp[2], (void*)sp[1], sp[0]);
                break;
            case SYSC_pwm_get_default_config:
                *((pwm_config*)sp[0]) = pwm_get_default_config();
                break;
            case SYSC_pwm_set_wrap:
                pwm_set_wrap(sp[1], sp[0]);
                break;
            case SYSC_pwm_set_chan_level:
                pwm_set_chan_level(sp[2], sp[1], sp[0]);
                break;
            case SYSC_pwm_set_both_levels:
                pwm_set_both_levels(sp[2], sp[1], sp[0]);
                break;
            case SYSC_pwm_set_gpio_level:
                pwm_set_gpio_level(sp[1], sp[0]);
                break;
            case SYSC_pwm_get_counter:
                a.i = pwm_get_counter(sp[0]);
                break;
            case SYSC_pwm_set_counter:
                pwm_set_counter(sp[1], sp[0]);
                break;
            case SYSC_pwm_advance_count:
                pwm_advance_count(sp[0]);
                break;
            case SYSC_pwm_retard_count:
                pwm_retard_count(sp[0]);
                break;
            case SYSC_pwm_set_clkdiv_int_frac:
                pwm_set_clkdiv_int_frac(sp[2], sp[1], sp[0]);
                break;
            case SYSC_pwm_set_clkdiv:
                pwm_set_clkdiv(sp[1], *((float*)sp));
                break;
            case SYSC_pwm_set_output_polarity:
                pwm_set_output_polarity(sp[2], sp[1], sp[0]);
                break;
            case SYSC_pwm_set_clkdiv_mode:
                pwm_set_clkdiv_mode(sp[1], sp[0]);
                break;
            case SYSC_pwm_set_phase_correct:
                pwm_set_phase_correct(sp[1], sp[0]);
                break;
            case SYSC_pwm_set_enabled:
                pwm_set_enabled(sp[1], sp[0]);
                break;
            case SYSC_pwm_set_mask_enabled:
                pwm_set_mask_enabled(sp[0]);
                break;
            case SYSC_pwm_set_irq_enabled:
                INTR_NOT_IMPLEMENTED();
                pwm_set_irq_enabled(sp[1], sp[0]);
                break;
            case SYSC_pwm_set_irq_mask_enabled:
                INTR_NOT_IMPLEMENTED();
                pwm_set_irq_mask_enabled(sp[1], sp[0]);
                break;
            case SYSC_pwm_clear_irq:
                INTR_NOT_IMPLEMENTED();
                pwm_clear_irq(sp[0]);
                break;
            case SYSC_pwm_get_irq_status_mask:
                INTR_NOT_IMPLEMENTED();
                a.i = pwm_get_irq_status_mask();
                break;
            case SYSC_pwm_force_irq:
                INTR_NOT_IMPLEMENTED();
                pwm_force_irq(sp[0]);
                break;
            case SYSC_pwm_get_dreq:
                a.i = pwm_get_dreq(sp[0]);
                break;
                // ADC
            case SYSC_adc_init:
                adc_init();
                break;
            case SYSC_adc_gpio_init:
                adc_gpio_init(sp[0]);
                break;
            case SYSC_adc_select_input:
                adc_select_input(sp[0]);
                break;
            case SYSC_adc_get_selected_input:
                a.i = adc_get_selected_input();
                break;
            case SYSC_adc_set_round_robin:
                adc_set_round_robin(sp[0]);
                break;
            case SYSC_adc_set_temp_sensor_enabled:
                adc_set_temp_sensor_enabled(sp[0]);
                break;
            case SYSC_adc_read:
                a.i = adc_read();
                break;
            case SYSC_adc_run:
                adc_run(sp[0]);
                break;
            case SYSC_adc_set_clkdiv:
                adc_set_clkdiv(*(float*)sp);
                break;
            case SYSC_adc_fifo_setup:
                adc_fifo_setup(sp[4], sp[3], sp[2], sp[1], sp[0]);
                break;
            case SYSC_adc_fifo_is_empty:
                a.i = adc_fifo_is_empty();
                break;
            case SYSC_adc_fifo_get_level:
                a.i = adc_fifo_get_level();
                break;
            case SYSC_adc_fifo_get:
                a.i = adc_fifo_get();
                break;
            case SYSC_adc_fifo_get_blocking:
                a.i = adc_fifo_get_blocking();
                break;
            case SYSC_adc_fifo_drain:
                adc_fifo_drain();
                break;
            case SYSC_adc_irq_set_enabled:
                adc_irq_set_enabled(sp[0]);
                break;
                // CLOCKS
            case SYSC_clocks_init:
                clocks_init();
                break;
            case SYSC_clock_configure:
                a.i = clock_configure(sp[4], sp[3], sp[2], sp[1], sp[0]);
                break;
            case SYSC_clock_stop:
                clock_stop(sp[0]);
                break;
            case SYSC_clock_get_hz:
                a.i = clock_get_hz(sp[0]);
                break;
            case SYSC_frequency_count_khz:
                a.i = frequency_count_khz(sp[0]);
                break;
            case SYSC_clock_set_reported_hz:
                clock_set_reported_hz(sp[1], sp[0]);
                break;
            case SYSC_frequency_count_mhz:
                a.f = frequency_count_mhz(sp[0]);
                break;
            case SYSC_clocks_enable_resus:
                clocks_enable_resus((resus_callback_t)sp[0]);
                break;
            case SYSC_clock_gpio_init:
                clock_gpio_init(sp[2], sp[1], sp[0]);
                break;
            case SYSC_clock_configure_gpin:
                a.i = clock_configure_gpin(sp[3], sp[2], sp[1], sp[0]);
                break;
                // I2C
            case SYSC_i2c_init:
                a.i = i2c_init((void*)sp[1], sp[0]);
                break;
            case SYSC_i2c_deinit:
                i2c_deinit((void*)sp[0]);
                break;
            case SYSC_i2c_set_baudrate:
                a.i = i2c_set_baudrate((void*)sp[1], sp[0]);
                break;
            case SYSC_i2c_set_slave_mode:
                i2c_set_slave_mode((void*)sp[2], sp[1], sp[0]);
                break;
            case SYSC_i2c_hw_index:
                a.i = i2c_hw_index((void*)sp[0]);
                break;
            case SYSC_i2c_get_hw:
                a.i = (int)i2c_get_hw((void*)sp[0]);
                break;
#if 0
    case SYSC_i2c_write_blocking_until:
        a.i = i2c_write_blocking_until((void*)sp[5], sp[4], (void*)sp[3], sp[2], sp[1], sp[0]);
        break;
    case SYSC_i2c_read_blocking_until:
        a.i = i2c_read_blocking_until((void*)sp[5], sp[4], (void*)sp[3], sp[2], sp[1], sp[0]);
        break;
#endif
            case SYSC_i2c_write_timeout_us:
                a.i = i2c_write_timeout_us((void*)sp[5], sp[4], (void*)sp[3], sp[2], sp[1], sp[0]);
                break;
            case SYSC_i2c_write_timeout_per_char_us:
                a.i = i2c_write_timeout_per_char_us((void*)sp[5], sp[4], (void*)sp[3], sp[2], sp[1],
                                                    sp[0]);
                break;
            case SYSC_i2c_read_timeout_us:
                a.i = i2c_read_timeout_us((void*)sp[5], sp[4], (void*)sp[3], sp[2], sp[1], sp[0]);
                break;
            case SYSC_i2c_read_timeout_per_char_us:
                a.i = i2c_read_timeout_per_char_us((void*)sp[5], sp[4], (void*)sp[3], sp[2], sp[1],
                                                   sp[0]);
                break;
            case SYSC_i2c_write_blocking:
                a.i = i2c_write_blocking((void*)sp[4], sp[3], (void*)sp[2], sp[1], sp[0]);
                break;
            case SYSC_i2c_read_blocking:
                a.i = i2c_read_blocking((void*)sp[4], sp[3], (void*)sp[2], sp[1], sp[0]);
                break;
            case SYSC_i2c_get_write_available:
                a.i = i2c_get_write_available((void*)sp[0]);
                break;
            case SYSC_i2c_get_read_available:
                a.i = i2c_get_read_available((void*)sp[0]);
                break;
            case SYSC_i2c_write_raw_blocking:
                i2c_write_raw_blocking((void*)sp[2], (void*)sp[1], sp[0]);
                break;
            case SYSC_i2c_read_raw_blocking:
                i2c_read_raw_blocking((void*)sp[2], (void*)sp[1], sp[0]);
                break;
            case SYSC_i2c_get_dreq:
                a.i = i2c_get_dreq((void*)sp[1], sp[0]);
                break;
                // SPI
            case SYSC_spi_init:
                a.i = spi_init((void*)sp[1], sp[0]);
                break;
            case SYSC_spi_deinit:
                spi_deinit((void*)sp[0]);
                break;
            case SYSC_spi_set_baudrate:
                a.i = spi_set_baudrate((void*)sp[1], sp[0]);
                break;
            case SYSC_spi_get_baudrate:
                a.i = spi_get_baudrate((void*)sp[0]);
                break;
            case SYSC_spi_get_index:
                a.i = spi_get_index((void*)sp[0]);
                break;
            case SYSC_spi_get_hw:
                a.i = (int)spi_get_hw((void*)sp[0]);
                break;
            case SYSC_spi_get_const_hw:
                a.i = (int)spi_get_const_hw((void*)sp[0]);
                break;
            case SYSC_spi_set_format:
                spi_set_format((void*)sp[4], sp[3], sp[2], sp[1], sp[0]);
                break;
            case SYSC_spi_set_slave:
                spi_set_slave((void*)sp[1], sp[0]);
                break;
            case SYSC_spi_is_writable:
                a.i = spi_is_writable((void*)sp[0]);
                break;
            case SYSC_spi_is_readable:
                a.i = spi_is_readable((void*)sp[0]);
                break;
            case SYSC_spi_is_busy:
                a.i = spi_is_busy((void*)sp[0]);
                break;
            case SYSC_spi_write_read_blocking:
                a.i = spi_write_read_blocking((void*)sp[3], (void*)sp[2], (void*)sp[1], sp[0]);
                break;
            case SYSC_spi_write_blocking:
                a.i = spi_write_blocking((void*)sp[2], (void*)sp[1], sp[0]);
                break;
            case SYSC_spi_read_blocking:
                a.i = spi_read_blocking((void*)sp[3], sp[2], (void*)sp[1], sp[0]);
                break;
            case SYSC_spi_write16_read16_blocking:
                a.i = spi_write16_read16_blocking((void*)sp[3], (void*)sp[2], (void*)sp[1], sp[0]);
                break;
            case SYSC_spi_write16_blocking:
                a.i = spi_write16_blocking((void*)sp[2], (void*)sp[1], sp[0]);
                break;
            case SYSC_spi_read16_blocking:
                a.i = spi_read16_blocking((void*)sp[3], sp[2], (void*)sp[1], sp[0]);
                break;
            case SYSC_spi_get_dreq:
                a.i = spi_get_dreq((void*)sp[1], sp[0]);
                break;
                // IRQ
            case SYSC_irq_set_priority:
                INTR_NOT_IMPLEMENTED();
                irq_set_priority(sp[1], sp[0]);
                break;
            case SYSC_irq_get_priority:
                INTR_NOT_IMPLEMENTED();
                a.i = irq_get_priority(sp[0]);
                break;
            case SYSC_irq_set_enabled:
                INTR_NOT_IMPLEMENTED();
                int irqn = sp[0];
                intrpt_vector[irqn].enabled = sp[0];
                irq_set_enabled(sp[1], sp[0]);
                break;
            case SYSC_irq_is_enabled:
                INTR_NOT_IMPLEMENTED();
                a.i = irq_is_enabled(sp[0]);
                break;
            case SYSC_irq_set_mask_enabled:
                INTR_NOT_IMPLEMENTED();
                uint32_t mask = sp[1];
                for (int i = 0; i < 32; i++) {
                    if (mask & 1)
                        intrpt_vector[i].enabled = sp[0];
                    mask >>= 1;
                }
                irq_set_mask_enabled(sp[1], sp[0]);
                break;
            case SYSC_irq_set_exclusive_handler:
                INTR_NOT_IMPLEMENTED();
                irqn = sp[1];
                intrpt_vector[irqn].c_handler = (void*)sp[0];
                irq_set_exclusive_handler(sp[1], handler[irqn]);
                break;
            case SYSC_irq_get_exclusive_handler:
                INTR_NOT_IMPLEMENTED();
                a.i = (int)irq_get_exclusive_handler(sp[0]);
                break;
            case SYSC_irq_add_shared_handler:
                INTR_NOT_IMPLEMENTED();
                irqn = sp[2];
                intrpt_vector[irqn].c_handler = (void*)sp[1];
                irq_add_shared_handler(sp[2], (void*)sp[1], sp[0]);
                break;
            case SYSC_irq_remove_handler:
                INTR_NOT_IMPLEMENTED();
                irqn = sp[0];
                if (intrpt_vector[irqn].c_handler != (void*)sp[0])
                    run_die("can't remove uninstalled handler");
                irq_remove_handler(sp[1], (void*)sp[0]);
                break;
#if SDK14
            case SYSC_irq_has_shared_handler:
                INTR_NOT_IMPLEMENTED();
                a.i = irq_has_shared_handler(sp[0]);
                break;
#endif
            case SYSC_irq_get_vtable_handler:
                INTR_NOT_IMPLEMENTED();
                a.i = (int)irq_get_vtable_handler(sp[0]);
                break;
            case SYSC_irq_clear:
                INTR_NOT_IMPLEMENTED();
                irq_clear(sp[0]);
                break;
            case SYSC_irq_set_pending:
                INTR_NOT_IMPLEMENTED();
                irq_set_pending(sp[0]);
                break;
            case SYSC_irq_init_priorities:
                INTR_NOT_IMPLEMENTED();
                irq_init_priorities();
                break;
#if SDK14
            case SYSC_user_irq_claim:
                INTR_NOT_IMPLEMENTED();
                user_irq_claim(sp[0]);
                break;
            case SYSC_user_irq_unclaim:
                INTR_NOT_IMPLEMENTED();
                user_irq_unclaim(sp[0]);
                break;
            case SYSC_user_irq_claim_unused:
                INTR_NOT_IMPLEMENTED();
                a.i = user_irq_claim_unused(sp[0]);
                break;
            case SYSC_user_irq_is_claimed:
                INTR_NOT_IMPLEMENTED();
                a.i = user_irq_is_claimed(sp[0]);
                break;
#endif
            default:
                run_die("unknown system call");
                break;
            }
            int_save = save_and_disable_interrupts();
            break;

        case EXIT:
            printf("\nCC=%d\n", a);
            goto done;
        case IRET:
            INTR_NOT_IMPLEMENTED();
            in_intrpt = 0;
            break;
        default:
            run_die("unknown instruction = %d %s! cycle = %d\n", i, instr_str[i], cycle);
        }
        if (trc) {
            printf("acc    %12f 0x%08x %12d\n", a.f, a.i, a.i);
            printf("stk %08x x %08x %08x %08x $08x\n", (int)sp, *((int*)sp), *((int*)sp + 1),
                   *((int*)sp + 2), *((int*)sp + 3));
            printf("stk          i %d %d %d $d\n", *((int*)sp), *((int*)sp + 1), *((int*)sp + 2),
                   *((int*)sp + 3));
            printf("stk          f %f %f %f $f\n", *((float*)sp), *((float*)sp + 1),
                   *((float*)sp + 2), *((float*)sp + 3));
        }
        if (trc > 1)
            x_getchar();
    }
done:
    for (int i = 0; i < 32; i++)
        if (intrpt_vector[i].enabled)
            irq_set_enabled(i, 0);
    if (fd)
        fs_file_close(fd);
    while (file_list) {
        fs_file_close(&file_list->file);
        file_list = file_list->next;
    }
    while (malloc_list) {
        // printf("%08x %d\n", (int)malloc_list, *((int*)malloc_list + 1));
        sys_free(malloc_list + 2);
    }

    return 0;
}<|MERGE_RESOLUTION|>--- conflicted
+++ resolved
@@ -412,6 +412,7 @@
     SYSC_strdup,
     SYSC_memcmp,
     SYSC_memcpy,
+    SYSC_memset,
     // math functions
     SYSC_atoi,
     SYSC_sqrtf,
@@ -639,13 +640,9 @@
     {"strcmp", 2},
     {"strcat", 2},
     {"strdup", 1},
-<<<<<<< HEAD
     {"memcmp", 3},
     {"memcpy", 3},
-=======
-    {"memcmp", 2},
-    {"memcpy", 2},
->>>>>>> 7c1ef056
+    {"memset", 3},
     // math
     {"atoi", 1},
     {"sqrtf", 1 | (1 << 5) | (1 << 10)},
@@ -4057,64 +4054,44 @@
 
     // run...
     int cycle = 0;
-    union {
-        int i;
-        float f;
-    } a;
-    a.i = 0;
+    int ai = 0;
+    float af = 0.0;
     unsigned int last_esc = time_us_32();
 
-<<<<<<< HEAD
-=======
-    uint32_t int_save = save_and_disable_interrupts();
-
->>>>>>> 7c1ef056
     in_intrpt = 0;
 
     while (1) {
         if (!in_intrpt) {
-<<<<<<< HEAD
-=======
-            restore_interrupts(int_save);
->>>>>>> 7c1ef056
             unsigned int t = time_us_32();
             if (t - last_esc > 1000000) {
                 check_kbd_halt();
                 last_esc = t;
             }
-<<<<<<< HEAD
         }
         i = *pc++;
         ++cycle;
-=======
-            int_save = save_and_disable_interrupts();
-        }
-        i = *pc++;
-        ++cycle;
-        restore_interrupts(int_save);
->>>>>>> 7c1ef056
         if (!in_intrpt) {
             if (trc) {
                 printf("%d> %.4s", cycle, instr_str[i]);
-                if ((i <= ADJ) || (i == SYSC))
+                if (i < ADJ)
                     printf(" %d\n", *pc);
+                if (i == ADJ)
+                    printf(" %d\n", *pc & ADJ_MASK);
+                else if (i == SYSC)
+                    printf(" %s\n", externs[*pc].name);
                 else
                     printf("\n");
             }
-<<<<<<< HEAD
-=======
-            int_save = save_and_disable_interrupts();
->>>>>>> 7c1ef056
         }
         switch (i) {
         case LEA:
-            a.i = (int)(bp + *pc++); // load local address
+            ai = (int)(bp + *pc++); // load local address
             break;
         case IMM:
-            a.i = *pc++; // load global address or immediate
+            ai = *pc++; // load global address or immediate
             break;
         case IMMF:
-            a.f = *((float*)pc++);
+            af = *((float*)pc++);
             break;
         case JMP:
             pc = (int*)*pc; // jump
@@ -4124,10 +4101,10 @@
             pc = (int*)*pc;
             break;
         case BZ:
-            pc = a.i ? pc + 1 : (int*)*pc; // branch if zero
+            pc = ai ? pc + 1 : (int*)*pc; // branch if zero
             break;
         case BNZ:
-            pc = a.i ? (int*)*pc : pc + 1; // branch if not zero
+            pc = ai ? (int*)*pc : pc + 1; // branch if not zero
             break;
         // enter subroutine
         case ENT:
@@ -4136,7 +4113,7 @@
             push_n(*pc++);
             break;
         case ADJ:
-            pop_n(*pc++); // stack adjust
+            pop_n(*pc++ & ADJ_MASK); // stack adjust
             break;
         // leave subroutine
         case LEV:
@@ -4145,148 +4122,143 @@
             pc = pop_ptr();
             break;
         case LI:
-            a.i = *(int*)a.i; // load int
+            ai = *(int*)ai; // load int
             break;
         case LF:
-            a.f = *(float*)a.i; // load float
+            af = *(float*)ai; // load float
             break;
         case LC:
-            a.i = *(char*)a.i; // load char
+            ai = *(char*)ai; // load char
             break;
         case SI:
-            *((int*)pop_ptr()) = a.i; // store int
+            *((int*)pop_ptr()) = ai; // store int
             break;
         case SF:
-            *((float*)pop_ptr()) = a.f; // store float
+            *((float*)pop_ptr()) = af; // store float
             break;
         case SC:
-            *((char*)pop_ptr()) = a.i; // store char
+            *((char*)pop_ptr()) = ai; // store char
             break;
 
         case PSH:
-            push_int(a.i); // push
+            push_int(ai); // push
             break;
         case PSHF:
-            push_float(a.f);
+            push_float(af);
             break;
 
         case OR:
-            a.i = pop_int() | a.i;
+            ai = pop_int() | ai;
             break;
         case XOR:
-            a.i = pop_int() ^ a.i;
+            ai = pop_int() ^ ai;
             break;
         case AND:
-            a.i = pop_int() & a.i;
+            ai = pop_int() & ai;
             break;
         case EQ:
-            a.i = pop_int() == a.i;
+            ai = pop_int() == ai;
             break;
         case EQF:
-            a.i = pop_float() == a.f;
+            ai = pop_float() == af;
             break;
         case NE:
-            a.i = pop_int() != a.i;
+            ai = pop_int() != ai;
             break;
         case NEF:
-            a.i = pop_float() != a.f;
+            ai = pop_float() != af;
             break;
         case LT:
-            a.i = pop_int() < a.i;
+            ai = pop_int() < ai;
             break;
         case LTF:
-            a.i = pop_float() < a.f;
+            ai = pop_float() < af;
             break;
         case GT:
-            a.i = pop_int() > a.i;
+            ai = pop_int() > ai;
             break;
         case GTF:
-            a.i = pop_float() > a.f;
+            ai = pop_float() > af;
             break;
         case LE:
-            a.i = pop_int() <= a.i;
+            ai = pop_int() <= ai;
             break;
         case LEF:
-            a.i = pop_float() <= a.f;
+            ai = pop_float() <= af;
             break;
         case GE:
-            a.i = pop_int() >= a.i;
+            ai = pop_int() >= ai;
             break;
         case GEF:
-            a.i = pop_float() == a.f;
+            ai = pop_float() == af;
             break;
         case SHL:
-            a.i = pop_int() << a.i;
+            ai = pop_int() << ai;
             break;
         case SHR:
-            a.i = pop_int() >> a.i;
+            ai = pop_int() >> ai;
             break;
         case ADD:
-            a.i = pop_int() + a.i;
+            ai = pop_int() + ai;
             break;
         case ADDF:
-            a.f = pop_float() + a.f;
+            af = pop_float() + af;
             break;
         case SUB:
-            a.i = pop_int() - a.i;
+            ai = pop_int() - ai;
             break;
         case SUBF:
-            a.f = pop_float() - a.f;
+            af = pop_float() - af;
             break;
         case MUL:
-            a.i = pop_int() * a.i;
+            ai = pop_int() * ai;
             break;
         case MULF:
-            a.f = pop_float() * a.f;
+            af = pop_float() * af;
             break;
         case DIV:
-            a.i = pop_int() / a.i;
+            ai = pop_int() / ai;
             break;
         case DIVF:
-            a.f = pop_float() / a.f;
+            af = pop_float() / af;
             break;
         case MOD:
-            a.i = pop_int() % a.i;
+            ai = pop_int() % ai;
             break;
         case ITOF:
-            a.f = (float)a.i;
+            af = (float)ai;
             break;
         case FTOI:
-            a.i = (int)a.f;
+            ai = (int)af;
             break;
         case SYSC:
-<<<<<<< HEAD
-=======
-            restore_interrupts(int_save);
->>>>>>> 7c1ef056
-
             int sysc = *pc++;
             switch (sysc) {
             case SYSC_printf:
-                a.i = common_vfunc(a.i, 0, sp);
+                ai = common_vfunc(ai, 0, sp);
                 break;
             case SYSC_sprintf:
-                a.i = common_vfunc(a.i, 1, sp);
+                ai = common_vfunc(ai, 1, sp);
                 break;
             // memory management
             case SYSC_malloc:
-                a.i = (int)sys_malloc(sp[0]);
+                ai = (int)sys_malloc(sp[0]);
                 break;
             case SYSC_free:
                 sys_free((void*)(sp[0]));
                 break;
             // string
             case SYSC_strlen:
-                a.i = strlen((void*)sp[0]);
+                ai = strlen((void*)sp[0]);
                 break;
             case SYSC_strcpy:
-                a.i = (int)strcpy((void*)sp[1], (void*)sp[0]);
+                ai = (int)strcpy((void*)sp[1], (void*)sp[0]);
                 break;
             case SYSC_strcmp:
-                a.i = strcmp((void*)sp[1], (void*)sp[0]);
+                ai = strcmp((void*)sp[1], (void*)sp[0]);
                 break;
             case SYSC_strcat:
-                a.i = (int)strcat((void*)sp[1], (void*)sp[0]);
+                ai = (int)strcat((void*)sp[1], (void*)sp[0]);
                 break;
             case SYSC_strdup:
                 int strl = strlen((void*)sp[0]);
@@ -4294,48 +4266,51 @@
                 if (!(strp = sys_malloc(strl + 1)))
                     run_die("no strdup memory");
                 strcpy(strp, (void*)sp[0]);
-                a.i = (int)strp;
+                ai = (int)strp;
                 break;
             case SYSC_memcmp:
-                a.i = memcmp((void*)sp[2], (void*)sp[1], sp[0]);
+                ai = memcmp((void*)sp[2], (void*)sp[1], sp[0]);
                 break;
             case SYSC_memcpy:
-                a.i = (int)memcpy((void*)sp[2], (void*)sp[1], sp[0]);
+                ai = (int)memcpy((void*)sp[2], (void*)sp[1], sp[0]);
+                break;
+            case SYSC_memset:
+                ai = (int)memset((void*)sp[2], sp[1], sp[0]);
                 break;
             // math
             case SYSC_atoi:
-                a.i = atoi((char*)sp[0]);
+                ai = atoi((char*)sp[0]);
                 break;
             case SYSC_sqrtf:
-                a.f = sqrtf(*((float*)sp));
+                af = sqrtf(*((float*)sp));
                 break;
             case SYSC_sinf:
-                a.f = sinf(*((float*)sp));
+                af = sinf(*((float*)sp));
                 break;
             case SYSC_cosf:
-                a.f = cosf(*((float*)sp));
+                af = cosf(*((float*)sp));
                 break;
             case SYSC_tanf:
-                a.f = tanf(*((float*)sp));
+                af = tanf(*((float*)sp));
                 break;
             case SYSC_logf:
-                a.f = logf(*((float*)sp));
+                af = logf(*((float*)sp));
                 break;
             case SYSC_powf:
-                a.f = powf(*((float*)sp + 1), *((float*)sp));
+                af = powf(*((float*)sp + 1), *((float*)sp));
                 break;
             case SYSC_rand:
-                a.i = rand();
+                ai = rand();
                 break;
             case SYSC_srand:
                 srand(sp[0]);
                 break;
             // io
             case SYSC_getchar:
-                a.i = x_getchar();
+                ai = x_getchar();
                 break;
             case SYSC_getchar_timeout_us:
-                a.i = x_getchar_timeout_us(sp[0]);
+                ai = x_getchar_timeout_us(sp[0]);
                 break;
             case SYSC_putchar:
                 putchar(sp[0]);
@@ -4346,10 +4321,10 @@
                     run_die("no file handle memory");
                 if (fs_file_open(&h->file, full_path((char*)sp[1]), sp[0]) < LFS_ERR_OK) {
                     sys_free(h);
-                    a.i = 0;
+                    ai = 0;
                     break;
                 }
-                a.i = (int)h;
+                ai = (int)h;
                 h->next = file_list;
                 file_list = h;
                 break;
@@ -4371,15 +4346,15 @@
                 break;
             case SYSC_read:
                 h = (struct file_handle*)sp[2];
-                a.i = fs_file_read(&h->file, (void*)sp[1], sp[0]);
+                ai = fs_file_read(&h->file, (void*)sp[1], sp[0]);
                 break;
             case SYSC_write:
                 h = (struct file_handle*)sp[2];
-                a.i = fs_file_write(&h->file, (void*)sp[1], sp[0]);
+                ai = fs_file_write(&h->file, (void*)sp[1], sp[0]);
                 break;
             case SYSC_lseek:
                 h = (struct file_handle*)sp[2];
-                a.i = fs_file_seek(&h->file, sp[1], sp[0]);
+                ai = fs_file_seek(&h->file, sp[1], sp[0]);
                 break;
             case SYSC_rename:
                 fp = full_path((void*)sp[1]);
@@ -4388,15 +4363,15 @@
                     run_die("no rename memory");
                 strcpy(fpa, fp);
                 char* fpb = full_path((void*)sp[0]);
-                a.i = fs_rename(fpa, fpb);
+                ai = fs_rename(fpa, fpb);
                 sys_free(fpa);
                 break;
             case SYSC_remove:
-                a.i = fs_remove(full_path((void*)sp[0]));
+                ai = fs_remove(full_path((void*)sp[0]));
                 break;
             // time
             case SYSC_time_us_32: // SDK
-                a.i = time_us_32();
+                ai = time_us_32();
                 break;
             case SYSC_sleep_us:
                 unsigned us = sp[0];
@@ -4421,7 +4396,7 @@
                 gpio_set_function(sp[1], sp[0]);
                 break;
             case SYSC_gpio_get_function:
-                a.i = gpio_get_function(sp[0]);
+                ai = gpio_get_function(sp[0]);
                 break;
             case SYSC_gpio_set_pulls:
                 gpio_set_pulls(sp[2], sp[1], sp[0]);
@@ -4430,13 +4405,13 @@
                 gpio_pull_up(sp[0]);
                 break;
             case SYSC_gpio_is_pulled_up:
-                a.i = gpio_is_pulled_up(sp[0]);
+                ai = gpio_is_pulled_up(sp[0]);
                 break;
             case SYSC_gpio_pull_down:
                 gpio_pull_down(sp[0]);
                 break;
             case SYSC_gpio_is_pulled_down:
-                a.i = gpio_is_pulled_down(sp[0]);
+                ai = gpio_is_pulled_down(sp[0]);
                 break;
             case SYSC_gpio_disable_pulls:
                 gpio_disable_pulls(sp[0]);
@@ -4460,19 +4435,19 @@
                 gpio_set_input_hysteresis_enabled(sp[1], sp[0]);
                 break;
             case SYSC_gpio_is_input_hysteresis_enabled:
-                a.i = gpio_is_input_hysteresis_enabled(sp[0]);
+                ai = gpio_is_input_hysteresis_enabled(sp[0]);
                 break;
             case SYSC_gpio_set_slew_rate:
                 gpio_set_slew_rate(sp[1], sp[0]);
                 break;
             case SYSC_gpio_get_slew_rate:
-                a.i = gpio_get_slew_rate(sp[0]);
+                ai = gpio_get_slew_rate(sp[0]);
                 break;
             case SYSC_gpio_set_drive_strength:
                 gpio_set_drive_strength(sp[1], sp[0]);
                 break;
             case SYSC_gpio_get_drive_strength:
-                a.i = gpio_get_drive_strength(sp[0]);
+                ai = gpio_get_drive_strength(sp[0]);
                 break;
             case SYSC_gpio_set_irq_enabled:
                 INTR_NOT_IMPLEMENTED();
@@ -4495,7 +4470,7 @@
 #if SDK14
             case SYSC_gpio_get_irq_event_mask:
                 INTR_NOT_IMPLEMENTED();
-                a.i = gpio_get_irq_event_mask(sp[0]);
+                ai = gpio_get_irq_event_mask(sp[0]);
                 break;
 #endif
             case SYSC_gpio_acknowledge_irq:
@@ -4539,10 +4514,10 @@
                 gpio_init_mask(sp[0]);
                 break;
             case SYSC_gpio_get:
-                a.i = gpio_get(sp[0]);
+                ai = gpio_get(sp[0]);
                 break;
             case SYSC_gpio_get_all:
-                a.i = gpio_get_all();
+                ai = gpio_get_all();
                 break;
             case SYSC_gpio_set_mask:
                 gpio_set_mask(sp[0]);
@@ -4563,7 +4538,7 @@
                 gpio_put(sp[1], sp[0]);
                 break;
             case SYSC_gpio_get_out_level:
-                a.i = gpio_get_out_level(sp[0]);
+                ai = gpio_get_out_level(sp[0]);
                 break;
             case SYSC_gpio_set_dir_out_masked:
                 gpio_set_dir_out_masked(sp[0]);
@@ -4581,17 +4556,17 @@
                 gpio_set_dir(sp[1], sp[0]);
                 break;
             case SYSC_gpio_is_dir_out:
-                a.i = gpio_is_dir_out(sp[0]);
+                ai = gpio_is_dir_out(sp[0]);
                 break;
             case SYSC_gpio_get_dir:
-                a.i = gpio_get_dir(sp[0]);
+                ai = gpio_get_dir(sp[0]);
                 break;
             // PWM
             case SYSC_pwm_gpio_to_slice_num:
-                a.i = pwm_gpio_to_slice_num(sp[0]);
+                ai = pwm_gpio_to_slice_num(sp[0]);
                 break;
             case SYSC_pwm_gpio_to_channel:
-                a.i = pwm_gpio_to_channel(sp[0]);
+                ai = pwm_gpio_to_channel(sp[0]);
                 break;
             case SYSC_pwm_config_set_phase_correct:
                 pwm_config_set_phase_correct((void*)sp[1], sp[0]);
@@ -4633,7 +4608,7 @@
                 pwm_set_gpio_level(sp[1], sp[0]);
                 break;
             case SYSC_pwm_get_counter:
-                a.i = pwm_get_counter(sp[0]);
+                ai = pwm_get_counter(sp[0]);
                 break;
             case SYSC_pwm_set_counter:
                 pwm_set_counter(sp[1], sp[0]);
@@ -4679,14 +4654,14 @@
                 break;
             case SYSC_pwm_get_irq_status_mask:
                 INTR_NOT_IMPLEMENTED();
-                a.i = pwm_get_irq_status_mask();
+                ai = pwm_get_irq_status_mask();
                 break;
             case SYSC_pwm_force_irq:
                 INTR_NOT_IMPLEMENTED();
                 pwm_force_irq(sp[0]);
                 break;
             case SYSC_pwm_get_dreq:
-                a.i = pwm_get_dreq(sp[0]);
+                ai = pwm_get_dreq(sp[0]);
                 break;
                 // ADC
             case SYSC_adc_init:
@@ -4699,7 +4674,7 @@
                 adc_select_input(sp[0]);
                 break;
             case SYSC_adc_get_selected_input:
-                a.i = adc_get_selected_input();
+                ai = adc_get_selected_input();
                 break;
             case SYSC_adc_set_round_robin:
                 adc_set_round_robin(sp[0]);
@@ -4708,7 +4683,7 @@
                 adc_set_temp_sensor_enabled(sp[0]);
                 break;
             case SYSC_adc_read:
-                a.i = adc_read();
+                ai = adc_read();
                 break;
             case SYSC_adc_run:
                 adc_run(sp[0]);
@@ -4720,16 +4695,16 @@
                 adc_fifo_setup(sp[4], sp[3], sp[2], sp[1], sp[0]);
                 break;
             case SYSC_adc_fifo_is_empty:
-                a.i = adc_fifo_is_empty();
+                ai = adc_fifo_is_empty();
                 break;
             case SYSC_adc_fifo_get_level:
-                a.i = adc_fifo_get_level();
+                ai = adc_fifo_get_level();
                 break;
             case SYSC_adc_fifo_get:
-                a.i = adc_fifo_get();
+                ai = adc_fifo_get();
                 break;
             case SYSC_adc_fifo_get_blocking:
-                a.i = adc_fifo_get_blocking();
+                ai = adc_fifo_get_blocking();
                 break;
             case SYSC_adc_fifo_drain:
                 adc_fifo_drain();
@@ -4742,22 +4717,22 @@
                 clocks_init();
                 break;
             case SYSC_clock_configure:
-                a.i = clock_configure(sp[4], sp[3], sp[2], sp[1], sp[0]);
+                ai = clock_configure(sp[4], sp[3], sp[2], sp[1], sp[0]);
                 break;
             case SYSC_clock_stop:
                 clock_stop(sp[0]);
                 break;
             case SYSC_clock_get_hz:
-                a.i = clock_get_hz(sp[0]);
+                ai = clock_get_hz(sp[0]);
                 break;
             case SYSC_frequency_count_khz:
-                a.i = frequency_count_khz(sp[0]);
+                ai = frequency_count_khz(sp[0]);
                 break;
             case SYSC_clock_set_reported_hz:
                 clock_set_reported_hz(sp[1], sp[0]);
                 break;
             case SYSC_frequency_count_mhz:
-                a.f = frequency_count_mhz(sp[0]);
+                af = frequency_count_mhz(sp[0]);
                 break;
             case SYSC_clocks_enable_resus:
                 clocks_enable_resus((resus_callback_t)sp[0]);
@@ -4766,60 +4741,60 @@
                 clock_gpio_init(sp[2], sp[1], sp[0]);
                 break;
             case SYSC_clock_configure_gpin:
-                a.i = clock_configure_gpin(sp[3], sp[2], sp[1], sp[0]);
+                ai = clock_configure_gpin(sp[3], sp[2], sp[1], sp[0]);
                 break;
                 // I2C
             case SYSC_i2c_init:
-                a.i = i2c_init((void*)sp[1], sp[0]);
+                ai = i2c_init((void*)sp[1], sp[0]);
                 break;
             case SYSC_i2c_deinit:
                 i2c_deinit((void*)sp[0]);
                 break;
             case SYSC_i2c_set_baudrate:
-                a.i = i2c_set_baudrate((void*)sp[1], sp[0]);
+                ai = i2c_set_baudrate((void*)sp[1], sp[0]);
                 break;
             case SYSC_i2c_set_slave_mode:
                 i2c_set_slave_mode((void*)sp[2], sp[1], sp[0]);
                 break;
             case SYSC_i2c_hw_index:
-                a.i = i2c_hw_index((void*)sp[0]);
+                ai = i2c_hw_index((void*)sp[0]);
                 break;
             case SYSC_i2c_get_hw:
-                a.i = (int)i2c_get_hw((void*)sp[0]);
+                ai = (int)i2c_get_hw((void*)sp[0]);
                 break;
 #if 0
     case SYSC_i2c_write_blocking_until:
-        a.i = i2c_write_blocking_until((void*)sp[5], sp[4], (void*)sp[3], sp[2], sp[1], sp[0]);
+        ai = i2c_write_blocking_until((void*)sp[5], sp[4], (void*)sp[3], sp[2], sp[1], sp[0]);
         break;
     case SYSC_i2c_read_blocking_until:
-        a.i = i2c_read_blocking_until((void*)sp[5], sp[4], (void*)sp[3], sp[2], sp[1], sp[0]);
+        ai = i2c_read_blocking_until((void*)sp[5], sp[4], (void*)sp[3], sp[2], sp[1], sp[0]);
         break;
 #endif
             case SYSC_i2c_write_timeout_us:
-                a.i = i2c_write_timeout_us((void*)sp[5], sp[4], (void*)sp[3], sp[2], sp[1], sp[0]);
+                ai = i2c_write_timeout_us((void*)sp[5], sp[4], (void*)sp[3], sp[2], sp[1], sp[0]);
                 break;
             case SYSC_i2c_write_timeout_per_char_us:
-                a.i = i2c_write_timeout_per_char_us((void*)sp[5], sp[4], (void*)sp[3], sp[2], sp[1],
-                                                    sp[0]);
+                ai = i2c_write_timeout_per_char_us((void*)sp[5], sp[4], (void*)sp[3], sp[2], sp[1],
+                                                   sp[0]);
                 break;
             case SYSC_i2c_read_timeout_us:
-                a.i = i2c_read_timeout_us((void*)sp[5], sp[4], (void*)sp[3], sp[2], sp[1], sp[0]);
+                ai = i2c_read_timeout_us((void*)sp[5], sp[4], (void*)sp[3], sp[2], sp[1], sp[0]);
                 break;
             case SYSC_i2c_read_timeout_per_char_us:
-                a.i = i2c_read_timeout_per_char_us((void*)sp[5], sp[4], (void*)sp[3], sp[2], sp[1],
-                                                   sp[0]);
+                ai = i2c_read_timeout_per_char_us((void*)sp[5], sp[4], (void*)sp[3], sp[2], sp[1],
+                                                  sp[0]);
                 break;
             case SYSC_i2c_write_blocking:
-                a.i = i2c_write_blocking((void*)sp[4], sp[3], (void*)sp[2], sp[1], sp[0]);
+                ai = i2c_write_blocking((void*)sp[4], sp[3], (void*)sp[2], sp[1], sp[0]);
                 break;
             case SYSC_i2c_read_blocking:
-                a.i = i2c_read_blocking((void*)sp[4], sp[3], (void*)sp[2], sp[1], sp[0]);
+                ai = i2c_read_blocking((void*)sp[4], sp[3], (void*)sp[2], sp[1], sp[0]);
                 break;
             case SYSC_i2c_get_write_available:
-                a.i = i2c_get_write_available((void*)sp[0]);
+                ai = i2c_get_write_available((void*)sp[0]);
                 break;
             case SYSC_i2c_get_read_available:
-                a.i = i2c_get_read_available((void*)sp[0]);
+                ai = i2c_get_read_available((void*)sp[0]);
                 break;
             case SYSC_i2c_write_raw_blocking:
                 i2c_write_raw_blocking((void*)sp[2], (void*)sp[1], sp[0]);
@@ -4828,29 +4803,29 @@
                 i2c_read_raw_blocking((void*)sp[2], (void*)sp[1], sp[0]);
                 break;
             case SYSC_i2c_get_dreq:
-                a.i = i2c_get_dreq((void*)sp[1], sp[0]);
+                ai = i2c_get_dreq((void*)sp[1], sp[0]);
                 break;
                 // SPI
             case SYSC_spi_init:
-                a.i = spi_init((void*)sp[1], sp[0]);
+                ai = spi_init((void*)sp[1], sp[0]);
                 break;
             case SYSC_spi_deinit:
                 spi_deinit((void*)sp[0]);
                 break;
             case SYSC_spi_set_baudrate:
-                a.i = spi_set_baudrate((void*)sp[1], sp[0]);
+                ai = spi_set_baudrate((void*)sp[1], sp[0]);
                 break;
             case SYSC_spi_get_baudrate:
-                a.i = spi_get_baudrate((void*)sp[0]);
+                ai = spi_get_baudrate((void*)sp[0]);
                 break;
             case SYSC_spi_get_index:
-                a.i = spi_get_index((void*)sp[0]);
+                ai = spi_get_index((void*)sp[0]);
                 break;
             case SYSC_spi_get_hw:
-                a.i = (int)spi_get_hw((void*)sp[0]);
+                ai = (int)spi_get_hw((void*)sp[0]);
                 break;
             case SYSC_spi_get_const_hw:
-                a.i = (int)spi_get_const_hw((void*)sp[0]);
+                ai = (int)spi_get_const_hw((void*)sp[0]);
                 break;
             case SYSC_spi_set_format:
                 spi_set_format((void*)sp[4], sp[3], sp[2], sp[1], sp[0]);
@@ -4859,34 +4834,34 @@
                 spi_set_slave((void*)sp[1], sp[0]);
                 break;
             case SYSC_spi_is_writable:
-                a.i = spi_is_writable((void*)sp[0]);
+                ai = spi_is_writable((void*)sp[0]);
                 break;
             case SYSC_spi_is_readable:
-                a.i = spi_is_readable((void*)sp[0]);
+                ai = spi_is_readable((void*)sp[0]);
                 break;
             case SYSC_spi_is_busy:
-                a.i = spi_is_busy((void*)sp[0]);
+                ai = spi_is_busy((void*)sp[0]);
                 break;
             case SYSC_spi_write_read_blocking:
-                a.i = spi_write_read_blocking((void*)sp[3], (void*)sp[2], (void*)sp[1], sp[0]);
+                ai = spi_write_read_blocking((void*)sp[3], (void*)sp[2], (void*)sp[1], sp[0]);
                 break;
             case SYSC_spi_write_blocking:
-                a.i = spi_write_blocking((void*)sp[2], (void*)sp[1], sp[0]);
+                ai = spi_write_blocking((void*)sp[2], (void*)sp[1], sp[0]);
                 break;
             case SYSC_spi_read_blocking:
-                a.i = spi_read_blocking((void*)sp[3], sp[2], (void*)sp[1], sp[0]);
+                ai = spi_read_blocking((void*)sp[3], sp[2], (void*)sp[1], sp[0]);
                 break;
             case SYSC_spi_write16_read16_blocking:
-                a.i = spi_write16_read16_blocking((void*)sp[3], (void*)sp[2], (void*)sp[1], sp[0]);
+                ai = spi_write16_read16_blocking((void*)sp[3], (void*)sp[2], (void*)sp[1], sp[0]);
                 break;
             case SYSC_spi_write16_blocking:
-                a.i = spi_write16_blocking((void*)sp[2], (void*)sp[1], sp[0]);
+                ai = spi_write16_blocking((void*)sp[2], (void*)sp[1], sp[0]);
                 break;
             case SYSC_spi_read16_blocking:
-                a.i = spi_read16_blocking((void*)sp[3], sp[2], (void*)sp[1], sp[0]);
+                ai = spi_read16_blocking((void*)sp[3], sp[2], (void*)sp[1], sp[0]);
                 break;
             case SYSC_spi_get_dreq:
-                a.i = spi_get_dreq((void*)sp[1], sp[0]);
+                ai = spi_get_dreq((void*)sp[1], sp[0]);
                 break;
                 // IRQ
             case SYSC_irq_set_priority:
@@ -4895,7 +4870,7 @@
                 break;
             case SYSC_irq_get_priority:
                 INTR_NOT_IMPLEMENTED();
-                a.i = irq_get_priority(sp[0]);
+                ai = irq_get_priority(sp[0]);
                 break;
             case SYSC_irq_set_enabled:
                 INTR_NOT_IMPLEMENTED();
@@ -4905,7 +4880,7 @@
                 break;
             case SYSC_irq_is_enabled:
                 INTR_NOT_IMPLEMENTED();
-                a.i = irq_is_enabled(sp[0]);
+                ai = irq_is_enabled(sp[0]);
                 break;
             case SYSC_irq_set_mask_enabled:
                 INTR_NOT_IMPLEMENTED();
@@ -4925,7 +4900,7 @@
                 break;
             case SYSC_irq_get_exclusive_handler:
                 INTR_NOT_IMPLEMENTED();
-                a.i = (int)irq_get_exclusive_handler(sp[0]);
+                ai = (int)irq_get_exclusive_handler(sp[0]);
                 break;
             case SYSC_irq_add_shared_handler:
                 INTR_NOT_IMPLEMENTED();
@@ -4943,12 +4918,12 @@
 #if SDK14
             case SYSC_irq_has_shared_handler:
                 INTR_NOT_IMPLEMENTED();
-                a.i = irq_has_shared_handler(sp[0]);
+                ai = irq_has_shared_handler(sp[0]);
                 break;
 #endif
             case SYSC_irq_get_vtable_handler:
                 INTR_NOT_IMPLEMENTED();
-                a.i = (int)irq_get_vtable_handler(sp[0]);
+                ai = (int)irq_get_vtable_handler(sp[0]);
                 break;
             case SYSC_irq_clear:
                 INTR_NOT_IMPLEMENTED();
@@ -4973,22 +4948,20 @@
                 break;
             case SYSC_user_irq_claim_unused:
                 INTR_NOT_IMPLEMENTED();
-                a.i = user_irq_claim_unused(sp[0]);
+                ai = user_irq_claim_unused(sp[0]);
                 break;
             case SYSC_user_irq_is_claimed:
                 INTR_NOT_IMPLEMENTED();
-                a.i = user_irq_is_claimed(sp[0]);
+                ai = user_irq_is_claimed(sp[0]);
                 break;
 #endif
             default:
                 run_die("unknown system call");
                 break;
             }
-            int_save = save_and_disable_interrupts();
-            break;
-
+            break;
         case EXIT:
-            printf("\nCC=%d\n", a);
+            printf("\nCC=%d\n", ai);
             goto done;
         case IRET:
             INTR_NOT_IMPLEMENTED();
@@ -4998,12 +4971,13 @@
             run_die("unknown instruction = %d %s! cycle = %d\n", i, instr_str[i], cycle);
         }
         if (trc) {
-            printf("acc    %12f 0x%08x %12d\n", a.f, a.i, a.i);
-            printf("stk %08x x %08x %08x %08x $08x\n", (int)sp, *((int*)sp), *((int*)sp + 1),
+            printf("acc     %08x %d\n", ai, ai);
+            printf("accf    %f\n", af);
+            printf("stk %08x x %08x %08x %08x %08x\n", (int)sp, *((int*)sp), *((int*)sp + 1),
                    *((int*)sp + 2), *((int*)sp + 3));
-            printf("stk          i %d %d %d $d\n", *((int*)sp), *((int*)sp + 1), *((int*)sp + 2),
-                   *((int*)sp + 3));
-            printf("stk          f %f %f %f $f\n", *((float*)sp), *((float*)sp + 1),
+            printf("stk          i %08d %08d %08d %08d\n", *((int*)sp), *((int*)sp + 1),
+                   *((int*)sp + 2), *((int*)sp + 3));
+            printf("stk          f %08f %08f %08f %08f\n\n", *((float*)sp), *((float*)sp + 1),
                    *((float*)sp + 2), *((float*)sp + 3));
         }
         if (trc > 1)
