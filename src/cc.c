/*
 * mc is capable of compiling a (subset of) C source files
 * There is no preprocessor.
 *
 * The following options are supported:
 *   -s : Print source and generated representation.
 *
 * All modifications as of Feb 19 2022 are by HPCguy.
 * See AMaCC project repository for baseline code prior to that date.
 *
 * Further modifications by lurk101 for RP Pico
 */

#include <fcntl.h>
#include <limits.h>
#include <math.h>
#include <setjmp.h>
#include <stdarg.h>
#include <stdio.h>
#include <string.h>

#include <hardware/adc.h>
#include <hardware/clocks.h>
#include <hardware/gpio.h>
#include <hardware/i2c.h>
#include <hardware/irq.h>
#include <hardware/pwm.h>
#include <hardware/spi.h>
#include <hardware/sync.h>

#include <pico/stdio.h>
#include <pico/time.h>

#include "armdisasm.h"
#include "cc.h"
#include "fs.h"

#define K 1024

#define DATA_BYTES (16 * K)
#define TEXT_BYTES (16 * K)
#define SYM_TBL_BYTES (16 * K)
#define SYM_TEXT_SIZE (4 * K)
#define TS_TBL_BYTES (2 * K)
#define AST_TBL_BYTES (32 * K)
#define MEMBER_DICT_BYTES (4 * K)

#define CTLC 3
#define VT_BOLD "\033[1m"
#define VT_NORMAL "\033[m"

#define ADJ_BITS 5
#define ADJ_MASK ((1 << ADJ_BITS) - 1)

#if PICO_SDK_VERSION_MAJOR > 1 || (PICO_SDK_VERSION_MAJOR == 1 && PICO_SDK_VERSION_MINOR >= 4)
#define SDK14 1
#else
#define SDK14 0
#endif

extern char* full_path(char* name);
extern int cc_printf(void* stk, int wrds, int prnt);
extern void get_screen_xy(int* x, int* y);

extern char __StackLimit;

extern void __wrap___aeabi_idiv();
extern void __wrap___aeabi_i2f();
extern void __wrap___aeabi_f2iz();
extern void __wrap___aeabi_fadd();
extern void __wrap___aeabi_fsub();
extern void __wrap___aeabi_fmul();
extern void __wrap___aeabi_fdiv();
extern void __wrap___aeabi_fcmple();
extern void __wrap___aeabi_fcmpgt();
extern void __wrap___aeabi_fcmplt();
extern void __wrap___aeabi_fcmpge();

enum {
    pc_relative = 0,
};

struct patch_s {
    struct patch_s* next;
    struct patch_s* locs;
    uint16_t* addr;
    int val;
};

static char *p, *lp;                 // current position in source code
static char* data;                   // data/bss pointer
static char* data_base;              // data/bss pointer
static int* base_sp;                 // stack
static uint16_t *e, *le, *text_base; // current position in emitted code
static uint16_t* ecas;               // case statement patch-up pointer
static int* ncas;                    // case statement patch-up pointer
static uint16_t* def;                // default statement patch-up pointer
static struct patch_s* brks;         // break statement patch-up pointer
static struct patch_s* cnts;         // continue statement patch-up pointer
static struct patch_s* pcrel;        // pc relative address patch-up pointer
static uint16_t* pcrel_1st;          // first relative load address in group
static int pcrel_count;              // first relative load address in group
static int swtc;                     // !0 -> in a switch-stmt context
static int brkc;                     // !0 -> in a break-stmt context
static int cntc;                     // !0 -> in a continue-stmt context
static int* tsize;                   // array (indexed by type) of type sizes
static int tnew;                     // next available type
static int tk;                       // current token
static union conv {                  //
    int i;                           //
    float f;                         //
} tkv;                               // current token value
static int ty;                       // current expression type
                                     // bit 0:1 - tensor rank, eg a[4][4][4]
                                     // 0=scalar, 1=1d, 2=2d, 3=3d
                                     //   1d etype -- bit 0:30)
                                     //   2d etype -- bit 0:15,16:30 [32768,65536]
                                     //   3d etype -- bit 0:10,11:20,21:30 [1024,1024,2048]
                                     // bit 2:9 - type
                                     // bit 10:11 - ptr level
static int rtf, rtt;                 // return flag and return type for current function
static int loc;                      // local variable offset
static int lineno;                   // current line number
static int src_opt;                  // print source and assembly flag
static int uchar_opt;                // use unsigned character variables
static int* n;                       // current position in emitted abstract syntax tree
                                     // With an AST, the compiler is not limited to generate
                                     // code on the fly with parsing.
                                     // This capability allows function parameter code to be
                                     // emitted and pushed on the stack in the proper
                                     // right-to-left order.
static int ld;                       // local variable depth
static int pplev, pplevt;            // preprocessor conditional level
static int* ast;                     // abstract syntax tree
static ARMSTATE state;               // disassembler state
static int exit_sp;
static char* sym_text;
static char* sym_text_base;
static char line[128];
static int line_len;
static char* ofn;

// identifier
struct ident_s {
    int tk; // type-id or keyword
    int hash;
    char* name; // name of this identifier
    /* fields starting with 'h' were designed to save and restore
     * the global class/type/val in order to handle the case if a
     * function declares a local with the same name as a global.
     */
    int class, hclass; // FUNC, GLO (global var), LOC (local var), Syscall
    int type, htype;   // data type such as char and int
    int val, hval;
    int etype, hetype;    // extended type info. different meaning for funcs.
    uint16_t* forward;    // forward call patch address
    uint8_t inserted : 1; // inserted in disassembler table
};

struct ident_s *id, // currently parsed identifier
    *sym,           // symbol table (simple list of identifiers)
    *sym_base;

struct member_s {
    struct member_s* next;
    struct ident_s* id;
    int offset;
    int type;
    int etype;
};

static struct member_s** members; // array (indexed by type) of struct member lists

// tokens and classes (operators last and in precedence order)
// ( >= 128 so not to collide with ASCII-valued tokens)
enum {
#include "cc_tokns.h"
};

// opcodes
enum {
#include "cc_ops.h"
};

// types -- 4 scalar types, 1020 aggregate types, 4 tensor ranks, 8 ptr levels
// bits 0-1 = tensor rank, 2-11 = type id, 12-14 = ptr level
// 4 type ids are scalars: 0 = char/void, 1 = int, 2 = float, 3 = reserved
enum { CHAR = 0, INT = 4, FLOAT = 8, ATOM_TYPE = 11, PTR = 0x1000, PTR2 = 0x2000 };

// (library) external functions

struct define_grp {
    const char* name;
    const int val;
};

#include "cc_defs.h"

static jmp_buf done_jmp;
static int* malloc_list;

#define fatal(fmt, ...) fatal_func(__FUNCTION__, __LINE__, fmt, ##__VA_ARGS__)

static __attribute__((__noreturn__)) void fatal_func(const char* func, int lne, const char* fmt,
                                                     ...) {
    printf("\n");
#ifndef NDEBUG
    printf("error in compiler function %s at line %d\n", func, lne);
#endif
    printf(VT_BOLD "Error : " VT_NORMAL);
    va_list ap;
    va_start(ap, fmt);
    vprintf(fmt, ap);
    va_end(ap);
    if (lineno > 0) {
        line[line_len] = 0;
        printf("\n" VT_BOLD "%d:" VT_NORMAL " %s\n", lineno, line);
    }
    longjmp(done_jmp, 1);
}

static __attribute__((__noreturn__)) void run_fatal(const char* fmt, ...) {
    printf("\n" VT_BOLD "run time error : " VT_NORMAL);
    va_list ap;
    va_start(ap, fmt);
    vprintf(fmt, ap);
    va_end(ap);
    printf("\n");
    longjmp(done_jmp, 1);
}

static void* sys_malloc(int l, int die) {
    int* p = malloc(l + 8);
    if (!p) {
        if (die)
            fatal("out of memory");
        else
            return 0;
    }
    memset(p + 2, 0, l);
    p[0] = (int)malloc_list;
    malloc_list = p;
    return p + 2;
}

static void sys_free(void* p) {
    if (!p)
        fatal("freeing a NULL pointer");
    int* p2 = (int*)p - 2;
    int* last = (int*)&malloc_list;
    int* pi = (int*)(*last);
    while (pi) {
        if (pi == p2) {
            last[0] = pi[0];
            free(pi);
            return;
        }
        last = pi;
        pi = (int*)pi[0];
    }
    fatal("corrupted memory");
}

// stubs for now
static void* wrap_malloc(int len) { return sys_malloc(len, 0); };

static struct file_handle {
    struct file_handle* next;
    bool is_dir;
    union {
        lfs_file_t file;
        lfs_dir_t dir;
    } u;
} * file_list;

static int wrap_open(char* name, int mode) {
    struct file_handle* h = sys_malloc(sizeof(struct file_handle), 1);
    h->is_dir = false;
    int lfs_mode = (mode & 0xf) + 1;
    if (mode & O_CREAT)
        lfs_mode |= LFS_O_CREAT;
    if (mode & O_EXCL)
        lfs_mode |= LFS_O_EXCL;
    if (mode & O_TRUNC)
        lfs_mode |= LFS_O_TRUNC;
    if (mode & O_APPEND)
        lfs_mode |= LFS_O_APPEND;
    if (fs_file_open(&h->u.file, full_path(name), lfs_mode) < LFS_ERR_OK) {
        sys_free(h);
        return 0;
    }
    h->next = file_list;
    file_list = h;
    return (int)h;
}

static int wrap_opendir(char* name) {
    struct file_handle* h = sys_malloc(sizeof(struct file_handle), 1);
    h->is_dir = true;
    if (fs_dir_open(&h->u.dir, full_path(name)) < LFS_ERR_OK) {
        sys_free(h);
        return 0;
    }
    h->next = file_list;
    file_list = h;
    return (int)h;
}

static void wrap_close(int handle) {
    struct file_handle* last_h = (void*)&file_list;
    struct file_handle* h = file_list;
    while (h) {
        if (h == (struct file_handle*)handle) {
            last_h->next = h->next;
            if (h->is_dir)
                fs_dir_close(&h->u.dir);
            else
                fs_file_close(&h->u.file);
            sys_free(h);
            return;
        }
        last_h = h;
        h = h->next;
    }
    fatal("closing unopened file!");
}

static int wrap_read(int handle, void* buf, int len) {
    struct file_handle* h = (struct file_handle*)handle;
    if (h->is_dir)
        fatal("use readdir to read from directories");
    return fs_file_read(&h->u.file, buf, len);
}

static int wrap_readdir(int handle, void* buf) {
    struct file_handle* h = (struct file_handle*)handle;
    if (!h->is_dir)
        fatal("use read to read from files");
    return fs_dir_read(&h->u.dir, buf);
}

static int wrap_write(int handle, void* buf, int len) {
    struct file_handle* h = (struct file_handle*)handle;
    return fs_file_write(&h->u.file, buf, len);
}

static int wrap_lseek(int handle, int pos, int set) {
    struct file_handle* h = (struct file_handle*)handle;
    return fs_file_seek(&h->u.file, pos, set);
};

static int wrap_popcount(int n) { return __builtin_popcount(n); };

static int wrap_printf(void){};
static int wrap_sprintf(void){};

static int wrap_remove(char* name) { return fs_remove(full_path(name)); };

static int wrap_rename(char* old, char* new) {
    char* fp = full_path(old);
    char* fpa = sys_malloc(strlen(fp) + 1, 1);
    strcpy(fpa, fp);
    char* fpb = full_path(new);
    int r = fs_rename(fpa, fpb);
    sys_free(fpa);
    return r;
}

static int wrap_screen_height(void) {
    int x, y;
    get_screen_xy(&x, &y);
    return y;
}

static int wrap_screen_width(void) {
    int x, y;
    get_screen_xy(&x, &y);
    return x;
}

static void wrap_wfi(void) { __wfi(); };

static int x_printf(int etype);
static int x_sprintf(int etype);
static char* x_strdup(char* s);
static void x_exit(int rc);

struct externs_s {
    const char* name;
    const int etype;
    const struct define_grp* grp;
    const void* extrn;
    const int ret_float : 1;
    const int is_printf : 1;
    const int is_sprintf : 1;
};

static const struct externs_s externs[] = {
#include "cc_extrns.h"
};

static const struct {
    const char* name;
    const struct define_grp* grp;
} includes[] = {{"stdio", stdio_defines},   {"stdlib", stdlib_defines},
                {"string", string_defines}, {"math", math_defines},
                {"sync", sync_defines},     {"time", time_defines},
                {"gpio", gpio_defines},     {"pwm", pwm_defines},
                {"adc", adc_defines},       {"clocks", clk_defines},
                {"i2c", i2c_defines},       {"spi", spi_defines},
                {"irq", irq_defines},       {0}};

static lfs_file_t* fd;
static char* fp;

static void clear_globals(void) {
    ncas = NULL;
    pcrel_1st = ecas = def = e = le = text_base = NULL;
    base_sp = tsize = n = malloc_list = NULL;
<<<<<<< HEAD
    sym_text_base = data_base = data = p = lp = fp = sym_text = NULL;
=======
    data_base = data = p = lp = fp = sym_text = sym_text_base = ofn = NULL;
>>>>>>> c1d7cd13
    id = sym = sym_base = NULL;
    pcrel = brks = cnts = NULL;
    fd = NULL;
    file_list = NULL;
<<<<<<< HEAD
    swtc = brkc = cntc = tnew = tk = ty = loc = lineno = uchar_opt = src_opt = ld =
        pplev = pplevt = pcrel_count = 0;
=======
    swtc = brkc = cntc = tnew = tk = ty = loc = lineno = uchar_opt = src_opt = ld = pplev = pplevt =
        pcrel_count = 0;
    ncas = 0;
>>>>>>> c1d7cd13
    memset(&tkv, 0, sizeof(tkv));
    memset(&members, 0, sizeof(members));
    memset(&done_jmp, 0, sizeof(&done_jmp));
}

#define numof(a) (sizeof(a) / sizeof(a[0]))

static void get_line(void) {
    char* cp = line;
    char ch;
next_ch:
    if (fs_file_read(fd, &ch, 1) <= 0) {
        *cp++ = 0;
        if ((cp - line) >= sizeof(line))
            fatal("line buffer overflow");
        lp = p = line;
        line_len = 0;
        return;
    }
    if (ch != '\n') {
        *cp++ = ch;
        goto next_ch;
    }
    *cp++ = '\n';
    line_len = cp - line;
    lp = p = line;
    // printf("%.*s", line_len, line);
}

static int extern_search(char* name) // get cache index of external function
{
    int first = 0, last = numof(externs) - 1, middle;
    while (first <= last) {
        middle = (first + last) / 2;
        if (strcmp(name, externs[middle].name) > 0)
            first = middle + 1;
        else if (strcmp(name, externs[middle].name) < 0)
            last = middle - 1;
        else
            return middle;
    }
    return -1;
}

/* parse next token
 * 1. store data into id and then set the id to current lexcial form
 * 2. set tk to appropriate type
 */
static void next() {
    char* pp;
    int t, t2;

    /* using loop to ignore whitespace characters, but characters that
     * cannot be recognized by the lexical analyzer are considered blank
     * characters, such as '@' and '$'.
     */
    while ((tk = *p)) {
        ++p;
        if ((tk >= 'a' && tk <= 'z') || (tk >= 'A' && tk <= 'Z') || (tk == '_')) {
            pp = p - 1;
            while ((*p >= 'a' && *p <= 'z') || (*p >= 'A' && *p <= 'Z') ||
                   (*p >= '0' && *p <= '9') || (*p == '_'))
                tk = tk * 147 + *p++;
            tk = (tk << 6) + (p - pp); // hash plus symbol length
            // hash value is used for fast comparison. Since it is inaccurate,
            // we have to validate the memory content as well.
            for (id = sym; id->tk; ++id) { // find one free slot in table
                if (tk == id->hash &&      // if token is found (hash match), overwrite
                    !memcmp(id->name, pp, p - pp)) {
                    tk = id->tk;
                    return;
                }
            }
            /* At this point, existing symbol name is not found.
             * "id" points to the first unused symbol table entry.
             */
            if ((id + 1) > (sym_base + (SYM_TBL_BYTES / sizeof(*id))))
                fatal("symbol table overflow");
            int nl = p - pp;
            if (sym_text + nl >= sym_text_base + SYM_TEXT_SIZE)
                fatal("symbol table overflow");
            id->name = sym_text;
            memcpy(sym_text, pp, nl);
            sym_text += nl;
            id->hash = tk;
            id->forward = 0;
            id->inserted = 0;
            tk = id->tk = Id; // token type identifier
            return;
        }
        /* Calculate the constant */
        // first byte is a number, and it is considered a numerical value
        else if (tk >= '0' && tk <= '9') {
            tk = Num;                             // token is char or int
            tkv.i = strtoul((pp = p - 1), &p, 0); // octal, decimal, hex parsing
            if (*p == '.') {
                tkv.f = strtof(pp, &p);
                tk = NumF;
            } // float
            return;
        }
        switch (tk) {
        case '\n':
            if (src_opt)
                printf("%d: %.*s", lineno, p - lp, line);
            get_line();
            ++lineno;
        case ' ':
        case '\t':
        case '\v':
        case '\f':
        case '\r':
            break;
        case '/':
            if (*p == '/') { // comment
                while (*p != 0 && *p != '\n')
                    ++p;
                if (*p)
                    get_line();
            } else if (*p == '*') { // C-style multiline comments
                for (++p; (*p != 0); ++p) {
                    pp = p + 1;
                    if (*p == '\n') {
                        get_line();
                        ++lineno;
                        p = line - 1;
                    } else if (*p == '*' && *pp == '/') {
                        p += 1;
                        break;
                    }
                }
                if (*p)
                    ++p;
            } else {
                if (*p == '=') {
                    ++p;
                    tk = DivAssign;
                } else
                    tk = Div;
                return;
            }
            break;
        case '#': // skip include statements, and most preprocessor directives
            if (!strncmp(p, "define", 6)) {
                p += 6;
                next();
                if (tk == Id) {
                    next();
                    if (tk == Num) {
                        id->class = Num;
                        id->type = INT;
                        id->val = tkv.i;
                    }
                }
            } else if ((t = !strncmp(p, "ifdef", 5)) || !strncmp(p, "ifndef", 6)) {
                p += 6;
                next();
                if (tk != Id)
                    fatal("No identifier");
                ++pplev;
                if ((((id->class != Num) ? 0 : 1) ^ (t ? 1 : 0)) & 1) {
                    t = pplevt;
                    pplevt = pplev - 1;
                    while (*p != 0 && *p != '\n')
                        ++p; // discard until end-of-line
                    if (*p)
                        get_line();
                    do
                        next();
                    while (pplev != pplevt);
                    pplevt = t;
                }
            } else if (!strncmp(p, "if", 2)) {
                // ignore side effects of preprocessor if-statements
                ++pplev;
            } else if (!strncmp(p, "endif", 5)) {
                if (--pplev < 0)
                    fatal("preprocessor context nesting error");
                if (pplev == pplevt)
                    return;
            }
            while (*p != 0 && *p != '\n')
                ++p; // discard until end-of-line
            if (*p)
                get_line();
            break;
        case '\'': // quotes start with character (string)
        case '"':
            pp = data;
            while (*p != 0 && *p != tk) {
                if ((tkv.i = *p++) == '\\') {
                    switch (tkv.i = *p++) {
                    case 'n':
                        tkv.i = '\n';
                        break; // new line
                    case 't':
                        tkv.i = '\t';
                        break; // horizontal tab
                    case 'v':
                        tkv.i = '\v';
                        break; // vertical tab
                    case 'f':
                        tkv.i = '\f';
                        break; // form feed
                    case 'r':
                        tkv.i = '\r';
                        break; // carriage return
                    case '0':
                    case '1':
                    case '2':
                    case '3':
                    case '4':
                    case '5':
                    case '6':
                    case '7':
                        t = tkv.i - '0';
                        t2 = 1;
                        while (*p >= '0' & *p <= '7') {
                            if (++t2 > 3)
                                break;
                            t = (t << 3) + *p++ - '0';
                        }
                        if (t > 255)
                            fatal("bad octal character in string");
                        tkv.i = t; // octal representation
                        break;
                    case 'x':
                    case 'X':
                        t = 0;
                        while ((*p >= '0' & *p <= '9') || (*p >= 'a' & *p <= 'f') ||
                               (*p >= 'A' & *p <= 'F')) {
                            if (*p >= '0' & *p <= '9')
                                t = (t << 4) + *p++ - '0';
                            else if (*p >= 'A' & *p <= 'F')
                                t = (t << 4) + *p++ - 'A' + 10;
                            else
                                t = (t << 4) + *p++ - 'a' + 10;
                        }
                        if (t > 255)
                            fatal("bad hexadecimal character in string");
                        tkv.i = t; // hexadecimal representation
                        break;     // an int with value 0
                    }
                }
                // if it is double quotes (string literal), it is considered as
                // a string, copying characters to data
                if (tk == '"') {
                    if (data >= data_base + (DATA_BYTES / 4))
                        fatal("program data exceeds data segment");
                    *data++ = tkv.i;
                }
            }
            ++p;
            if (tk == '"')
                tkv.i = (int)pp;
            else
                tk = Num;
            return;
        case '=':
            if (*p == '=') {
                ++p;
                tk = Eq;
            } else
                tk = Assign;
            return;
        case '*':
            if (*p == '=') {
                ++p;
                tk = MulAssign;
            } else
                tk = Mul;
            return;
        case '+':
            if (*p == '+') {
                ++p;
                tk = Inc;
            } else if (*p == '=') {
                ++p;
                tk = AddAssign;
            } else
                tk = Add;
            return;
        case '-':
            if (*p == '-') {
                ++p;
                tk = Dec;
            } else if (*p == '>') {
                ++p;
                tk = Arrow;
            } else if (*p == '=') {
                ++p;
                tk = SubAssign;
            } else
                tk = Sub;
            return;
        case '[':
            tk = Bracket;
            return;
        case '&':
            if (*p == '&') {
                ++p;
                tk = Lan;
            } else if (*p == '=') {
                ++p;
                tk = AndAssign;
            } else
                tk = And;
            return;
        case '!':
            if (*p == '=') {
                ++p;
                tk = Ne;
            }
            return;
        case '<':
            if (*p == '=') {
                ++p;
                tk = Le;
            } else if (*p == '<') {
                ++p;
                if (*p == '=') {
                    ++p;
                    tk = ShlAssign;
                } else
                    tk = Shl;
            } else
                tk = Lt;
            return;
        case '>':
            if (*p == '=') {
                ++p;
                tk = Ge;
            } else if (*p == '>') {
                ++p;
                if (*p == '=') {
                    ++p;
                    tk = ShrAssign;
                } else
                    tk = Shr;
            } else
                tk = Gt;
            return;
        case '|':
            if (*p == '|') {
                ++p;
                tk = Lor;
            } else if (*p == '=') {
                ++p;
                tk = OrAssign;
            } else
                tk = Or;
            return;
        case '^':
            if (*p == '=') {
                ++p;
                tk = XorAssign;
            } else
                tk = Xor;
            return;
        case '%':
            if (*p == '=') {
                ++p;
                tk = ModAssign;
            } else
                tk = Mod;
            return;
        case '?':
            tk = Cond;
            return;
        case '.':
            tk = Dot;
        default:
            return;
        }
    }
}

typedef struct {
    int tk;
    int v1;
} Double_entry_t;
#define Double_entry(a) (*((Double_entry_t*)a))

typedef struct {
    int tk;
    int next;
    int addr;
    int n_parms;
    int parm_types;
} Func_entry_t;
#define Func_entry(a) (*((Func_entry_t*)a))

static void ast_Func(int parm_types, int n_parms, int addr, int next, int tk) {
    n -= sizeof(Func_entry_t) / sizeof(int);
    if (n < ast)
        fatal("AST overflow compiler error. Program too big");
    Func_entry(n).parm_types = parm_types;
    Func_entry(n).n_parms = n_parms;
    Func_entry(n).addr = addr;
    Func_entry(n).next = next;
    Func_entry(n).tk = tk;
}

typedef struct {
    int tk;
    int cond;
    int incr;
    int body;
    int init;
} For_entry_t;
#define For_entry(a) (*((For_entry_t*)a))

static void ast_For(int init, int body, int incr, int cond) {
    n -= sizeof(For_entry_t) / sizeof(int);
    if (n < ast)
        fatal("AST overflow compiler error. Program too big");
    For_entry(n).init = init;
    For_entry(n).body = body;
    For_entry(n).incr = incr;
    For_entry(n).cond = cond;
    For_entry(n).tk = For;
}

typedef struct {
    int tk;
    int cond_part;
    int if_part;
    int else_part;
} Cond_entry_t;
#define Cond_entry(a) (*((Cond_entry_t*)a))

static void ast_Cond(int else_part, int if_part, int cond_part) {
    n -= sizeof(Cond_entry_t) / sizeof(int);
    if (n < ast)
        fatal("AST overflow compiler error. Program too big");
    Cond_entry(n).else_part = else_part;
    Cond_entry(n).if_part = if_part;
    Cond_entry(n).cond_part = cond_part;
    Cond_entry(n).tk = Cond;
}

typedef struct {
    int tk;
    int type;
    int right_part;
} Assign_entry_t;
#define Assign_entry(a) (*((Assign_entry_t*)a))

static void ast_Assign(int right_part, int type) {
    n -= sizeof(Assign_entry_t) / sizeof(int);
    if (n < ast)
        fatal("AST overflow compiler error. Program too big");
    Assign_entry(n).right_part = right_part;
    Assign_entry(n).type = type;
    Assign_entry(n).tk = Assign;
}

typedef struct {
    int tk;
    int body;
    int cond;
} While_entry_t;
#define While_entry(a) (*((While_entry_t*)a))

static void ast_While(int cond, int body, int tk) {
    n -= sizeof(While_entry_t) / sizeof(int);
    if (n < ast)
        fatal("AST overflow compiler error. Program too big");
    While_entry(n).cond = cond;
    While_entry(n).body = body;
    While_entry(n).tk = tk;
}

typedef struct {
    int tk;
    int cond;
    int cas;
} Switch_entry_t;
#define Switch_entry(a) (*((Switch_entry_t*)a))

static void ast_Switch(int cas, int cond) {
    n -= sizeof(Switch_entry_t) / sizeof(int);
    if (n < ast)
        fatal("AST overflow compiler error. Program too big");
    Switch_entry(n).cas = cas;
    Switch_entry(n).cond = cond;
    Switch_entry(n).tk = Switch;
}

typedef struct {
    int tk;
    int next;
    int expr;
} Case_entry_t;
#define Case_entry(a) (*((Case_entry_t*)a))

static void ast_Case(int expr, int next) {
    n -= sizeof(Case_entry_t) / sizeof(int);
    if (n < ast)
        fatal("AST overflow compiler error. Program too big");
    Case_entry(n).expr = expr;
    Case_entry(n).next = next;
    Case_entry(n).tk = Case;
}

typedef struct {
    int tk;
    int val;
    int way;
} CastF_entry_t;
#define CastF_entry(a) (*((CastF_entry_t*)a))

static void ast_CastF(int way, int val) {
    n -= sizeof(CastF_entry_t) / sizeof(int);
    if (n < ast)
        fatal("AST overflow compiler error. Program too big");
    CastF_entry(n).tk = CastF;
    CastF_entry(n).val = val;
    CastF_entry(n).way = way;
}

typedef struct {
    int tk;
    int val;
} Enter_entry_t;
#define Enter_entry(a) (*((Enter_entry_t*)a))

static uint16_t* ast_Enter(int val) {
    n -= sizeof(Enter_entry_t) / sizeof(int);
    if (n < ast)
        fatal("AST overflow compiler error. Program too big");
    Enter_entry(n).tk = Enter;
    Enter_entry(n).val = val;
}

// two word entries
static void ast_Return(int v1) {
    n -= sizeof(Double_entry_t) / sizeof(int);
    if (n < ast)
        fatal("AST overflow compiler error. Program too big");
    Double_entry(n).tk = Return;
    Double_entry(n).v1 = v1;
}

typedef struct {
    int tk;
    int oprnd;
} Oper_entry_t;
#define Oper_entry(a) (*((Oper_entry_t*)a))

static void ast_Oper(int oprnd, int op) {
    n -= sizeof(Oper_entry_t) / sizeof(int);
    if (n < ast)
        fatal("AST overflow compiler error. Program too big");
    Oper_entry(n).tk = op;
    Oper_entry(n).oprnd = oprnd;
}
#define ast_Oper_words (sizeof(Oper_entry_t) / sizeof(int))

static void ast_Num(int v1) {
    n -= sizeof(Double_entry_t) / sizeof(int);
    if (n < ast)
        fatal("AST overflow compiler error. Program too big");
    Double_entry(n).tk = Num;
    Double_entry(n).v1 = v1;
}
#define ast_Num_words (sizeof(Double_entry_t) / sizeof(int))

static void ast_Label(int v1) {
    n -= sizeof(Double_entry_t) / sizeof(int);
    if (n < ast)
        fatal("AST overflow compiler error. Program too big");
    Double_entry(n).tk = Label;
    Double_entry(n).v1 = v1;
}

static void ast_Goto(int v1) {
    n -= sizeof(Double_entry_t) / sizeof(int);
    if (n < ast)
        fatal("AST overflow compiler error. Program too big");
    Double_entry(n).tk = Goto;
    Double_entry(n).v1 = v1;
}

static void ast_Default(int v1) {
    n -= sizeof(Double_entry_t) / sizeof(int);
    if (n < ast)
        fatal("AST overflow compiler error. Program too big");
    Double_entry(n).tk = Default;
    Double_entry(n).v1 = v1;
}

static void ast_NumF(int v1) {
    n -= sizeof(Double_entry_t) / sizeof(int);
    if (n < ast)
        fatal("AST overflow compiler error. Program too big");
    Double_entry(n).tk = NumF;
    Double_entry(n).v1 = v1;
}

static void ast_Loc(int v1) {
    n -= sizeof(Double_entry_t) / sizeof(int);
    if (n < ast)
        fatal("AST overflow compiler error. Program too big");
    Double_entry(n).tk = Loc;
    Double_entry(n).v1 = v1;
}

static void ast_Load(int v1) {
    n -= sizeof(Double_entry_t) / sizeof(int);
    if (n < ast)
        fatal("AST overflow compiler error. Program too big");
    Double_entry(n).tk = Load;
    Double_entry(n).v1 = v1;
}
#define ast_Load_words (sizeof(Double_entry_t) / sizeof(int))

typedef struct {
    int tk;
    int addr;
} Begin_entry_t;
#define Begin_entry(a) (*((Begin_entry_t*)a))

static void ast_Begin(int v1) {
    n -= sizeof(Begin_entry_t) / sizeof(int);
    if (n < ast)
        fatal("AST overflow compiler error. Program too big");
    Begin_entry(n).tk = '{';
    Begin_entry(n).addr = v1;
}

// single word entry

typedef struct {
    int tk;
} Single_entry_t;
#define Single_entry(a) (*((Single_entry_t*)a))

#define ast_Tk(a) (Single_entry(a).tk)
#define ast_NumVal(a) (Double_entry(a).v1)

static void ast_Single(int k) {
    n -= sizeof(Single_entry_t) / sizeof(int);
    if (n < ast)
        fatal("AST overflow compiler error. Program too big");
    Single_entry(n).tk = k;
}

// verify binary operations are legal
static void typecheck(int op, int tl, int tr) {
    int pt = 0, it = 0, st = 0;
    if (tl >= PTR)
        pt += 2; // is pointer?
    if (tr >= PTR)
        pt += 1;

    if (tl < FLOAT)
        it += 2; // is int?
    if (tr < FLOAT)
        it += 1;

    if (tl > ATOM_TYPE && tl < PTR)
        st += 2; // is struct/union?
    if (tr > ATOM_TYPE && tr < PTR)
        st += 1;

    if ((tl ^ tr) & (PTR | PTR2)) { // operation on different pointer levels
        if (op == Add && pt != 3 && (it & ~pt))
            ; // ptr + int or int + ptr ok
        else if (op == Sub && pt == 2 && it == 1)
            ; // ptr - int ok
        else if (op == Assign && pt == 2 && ast_Tk(n) == Num && ast_NumVal(n) == 0)
            ; // ok
        else if (op >= Eq && op <= Le && ast_Tk(n) == Num && ast_NumVal(n) == 0)
            ; // ok
        else
            fatal("bad pointer arithmetic or cast needed");
    } else if (pt == 3 && op != Assign && op != Sub &&
               (op < Eq || op > Le)) // pointers to same type
        fatal("bad pointer arithmetic");

    if (pt == 0 && op != Assign && (it == 1 || it == 2))
        fatal("cast operation needed");

    if (pt == 0 && st != 0)
        fatal("illegal operation with dereferenced struct");
}

static void bitopcheck(int tl, int tr) {
    if (tl >= FLOAT || tr >= FLOAT)
        fatal("bit operation on non-int types");
}

static bool is_power_of_2(int n) { return ((n - 1) & n) == 0; }

static void check_pc_relative(void);

/* expression parsing
 * lev represents an operator.
 * because each operator `token` is arranged in order of priority,
 * large `lev` indicates a high priority.
 *
 * Operator precedence (lower first):
 * Assign  =
 * Cond   ?
 * Lor    ||
 * Lan    &&
 * Or     |
 * Xor    ^
 * And    &
 * Eq     ==
 * Ne     !=
 * Ge     >=
 * Lt     <
 * Gt     >
 * Le     <=
 * Shl    <<
 * Shr    >>
 * Add    +
 * Sub    -
 * Mul    *
 * Div    /
 * Mod    %
 * Inc    ++
 * Dec    --
 * Bracket [
 */

static void expr(int lev) {
    int t, tc, tt, nf, *b, sz, *c;
    int otk, memsub = 0;
    struct ident_s* d;
    struct member_s* m;

    check_pc_relative();

    switch (tk) {
    case Id:
        d = id;
        next();
        // function call
        if (tk == '(') {
            if (d->class == Func && d->val == 0)
                goto resolve_fnproto;
            if (d->class < Func || d->class > Syscall) {
                if (d->class != 0)
                    fatal("bad function call");
                d->type = INT;
                d->etype = 0;
            resolve_fnproto:
                d->class = Syscall;
                int namelen = d->hash & 0x3f;
                char ch = d->name[namelen];
                d->name[namelen] = 0;
                int ix = extern_search(d->name);
                if (ix < 0)
                    fatal("Unknown external function %s", d->name);
                d->val = ix;
                d->type = externs[ix].ret_float ? FLOAT : INT;
                d->etype = externs[ix].etype;
                d->name[namelen] = ch;
            }
            if (src_opt && !d->inserted) {
                d->inserted;
                int namelen = d->hash & 0x3f;
                char ch = d->name[namelen];
                d->name[namelen] = 0;
                if (d->class == Func)
                    disasm_symbol(&state, d->name, d->val, ARMMODE_THUMB);
                else
                    disasm_symbol(&state, d->name, (int)externs[d->val].extrn | 1, ARMMODE_THUMB);
                d->name[namelen] = ch;
            }
            next();
            t = 0;
            b = c = 0;
            tt = 0;
            nf = 0; // argument count
            while (tk != ')') {
                expr(Assign);
                if (c != 0) {
                    ast_Begin((int)c);
                    c = 0;
                }
                ast_Single((int)b);
                b = n;
                ++t;
                tt = tt * 2;
                if (ty == FLOAT) {
                    ++nf;
                    ++tt;
                }
                if (tk == ',') {
                    next();
                    if (tk == ')')
                        fatal("unexpected comma in function call");
                } else if (tk != ')')
                    fatal("missing comma in function call");
            }
            if (t > ADJ_MASK)
                fatal("maximum of %d function parameters", ADJ_MASK);
            tt = (tt << 10) + (nf << 5) + t; // func etype not like other etype
            if (d->etype != tt) {
                if (d->class == Func)
                    fatal("argument type mismatch");
                else if (!externs[d->val].is_printf && !externs[d->val].is_sprintf)
                    fatal("argument type mismatch");
            }
            next();
            // function or system call id
            ast_Func(tt, t, d->val, (int)b, d->class);
            ty = d->type;
        }
        // enumeration, only enums have ->class == Num
        else if (d->class == Num) {
            ast_Num(d->val);
            ty = INT;
        } else if (d->class == Func) {
            ast_Num(d->val | 1);
            ty = INT;
        } else {
            // Variable get offset
            switch (d->class) {
            case Loc:
            case Par:
                ast_Loc(loc - d->val);
                break;
            case Glo:
                ast_Num(d->val);
                break;
            default:
                fatal("undefined variable %.*s", d->hash & ADJ_MASK, d->name);
            }
            if ((d->type & 3) && d->class != Par) { // push reference address
                ty = d->type & ~3;
            } else {
                ast_Load((ty = d->type & ~3));
            }
        }
        break;
    // directly take an immediate value as the expression value
    // IMM recorded in emit sequence
    case Num:
        ast_Num(tkv.i);
        next();
        ty = INT;
        break;
    case NumF:
        ast_NumF(tkv.i);
        next();
        ty = FLOAT;
        break;
    case '"': // string, as a literal in data segment
        ast_Num(tkv.i);
        next();
        // continuous `"` handles C-style multiline text such as `"abc" "def"`
        while (tk == '"') {
            if (data >= data_base + (DATA_BYTES / 4))
                fatal("program data exceeds data segment");
            next();
        }
        if (data >= data_base + (DATA_BYTES / 4))
            fatal("program data exceeds data segment");
        data = (char*)(((int)data + sizeof(int)) & (-sizeof(int)));
        ty = CHAR + PTR;
        break;
    /* SIZEOF_expr -> 'sizeof' '(' 'TYPE' ')'
     * FIXME: not support "sizeof (Id)".
     */
    case Sizeof:
        next();
        if (tk != '(')
            fatal("open parenthesis expected in sizeof");
        next();
        d = 0;
        if (tk == Num || tk == NumF) {
            ty = (Int - Char) << 2;
            next();
        } else if (tk == Id) {
            d = id;
            ty = d->type;
            next();
        } else {
            ty = INT; // Enum
            switch (tk) {
            case Char:
            case Int:
            case Float:
                ty = (tk - Char) << 2;
                next();
                break;
            case Struct:
            case Union:
                next();
                if (tk != Id || id->type <= ATOM_TYPE || id->type >= PTR)
                    fatal("bad struct/union type");
                ty = id->type;
                next();
                break;
            }
            // multi-level pointers, plus `PTR` for each level
            while (tk == Mul) {
                next();
                ty += PTR;
            }
        }
        if (tk != ')')
            fatal("close parenthesis expected in sizeof");
        next();
        ast_Num((ty & 3) ? (((ty - PTR) >= PTR) ? sizeof(int) : tsize[(ty - PTR) >> 2])
                         : ((ty >= PTR) ? sizeof(int) : tsize[ty >> 2]));
        // just one dimension supported at the moment
        if (d != 0 && (ty & 3))
            ast_NumVal(n) *= (id->etype + 1);
        ty = INT;
        break;
    // Type cast or parenthesis
    case '(':
        next();
        if (tk >= Char && tk <= Union) {
            switch (tk) {
            case Char:
            case Int:
            case Float:
                t = (tk - Char) << 2;
                next();
                break;
            default:
                next();
                if (tk != Id || id->type <= ATOM_TYPE || id->type >= PTR)
                    fatal("bad struct/union type");
                t = id->type;
                next();
                break;
            }
            // t: pointer
            while (tk == Mul) {
                next();
                t += PTR;
            }
            if (tk != ')')
                fatal("bad cast");
            next();
            expr(Inc); // cast has precedence as Inc(++)
            if (t != ty && (t == FLOAT || ty == FLOAT)) {
                if (t == FLOAT && ty < FLOAT) { // float : int
                    if (ast_Tk(n) == Num) {
                        ast_Tk(n) = NumF;
                        *((float*)&ast_NumVal(n)) = ast_NumVal(n);
                    } else {
                        b = n;
                        ast_CastF(ITOF, (int)b);
                    }
                } else if (t < FLOAT && ty == FLOAT) { // int : float
                    if (ast_Tk(n) == NumF) {
                        ast_Tk(n) = Num;
                        ast_NumVal(n) = *((float*)&ast_NumVal(n));
                    } else {
                        b = n;
                        ast_CastF(FTOI, (int)b);
                    }
                } else
                    fatal("explicit cast required");
            }
            ty = t;
        } else {
            expr(Assign);
            while (tk == ',') {
                next();
                b = n;
                expr(Assign);
                if (b != n)
                    ast_Begin((int)b);
            }
            if (tk != ')')
                fatal("close parenthesis expected");
            next();
        }
        break;
    case Mul: // "*", dereferencing the pointer operation
        next();
        expr(Inc); // dereference has the same precedence as Inc(++)
        if (ty < PTR)
            fatal("bad dereference");
        ty -= PTR;
        ast_Load(ty);
        break;
    case And: // "&", take the address operation
        /* when "token" is a variable, it takes the address first and
         * then LI/LC, so `--e` becomes the address of "a".
         */
        next();
        expr(Inc);
        if (ast_Tk(n) != Load)
            fatal("bad address-of");
        n += ast_Load_words;
        ty += PTR;
        break;
    case '!': // "!x" is equivalent to "x == 0"
        next();
        expr(Inc);
        if (ty > ATOM_TYPE && ty < PTR)
            fatal("!(struct/union) is meaningless");
        if (ast_Tk(n) == Num)
            ast_NumVal(n) = !ast_NumVal(n);
        else {
            ast_Num(0);
            ast_Oper((int)(n + ast_Num_words), Eq);
        }
        ty = INT;
        break;
    case '~': // "~x" is equivalent to "x ^ -1"
        next();
        expr(Inc);
        if (ty > ATOM_TYPE)
            fatal("~ptr is illegal");
        if (ast_Tk(n) == Num)
            ast_NumVal(n) = ~ast_NumVal(n);
        else {
            ast_Num(-1);
            ast_Oper((int)(n + ast_Num_words), Xor);
        }
        ty = INT;
        break;
    case Add:
        next();
        expr(Inc);
        if (ty > ATOM_TYPE)
            fatal("unary '+' illegal on ptr");
        break;
    case Sub:
        next();
        expr(Inc);
        if (ty > ATOM_TYPE)
            fatal("unary '-' illegal on ptr");
        if (ast_Tk(n) == Num)
            ast_NumVal(n) = -ast_NumVal(n);
        else if (ast_Tk(n) == NumF) {
            ast_NumVal(n) ^= 0x80000000;
        } else if (ty == FLOAT) {
            ast_NumF(0xbf800000);
            ast_Oper((int)(n + ast_Oper_words), MulF);
        } else {
            ast_Num(-1);
            ast_Oper((int)(n + ast_Oper_words), Mul);
        }
        if (ty != FLOAT)
            ty = INT;
        break;
    case Inc:
    case Dec: // processing ++x and --x. x-- and x++ is handled later
        t = tk;
        next();
        expr(Inc);
        if (ty == FLOAT)
            fatal("no ++/-- on float");
        if (ast_Tk(n) != Load)
            fatal("bad lvalue in pre-increment");
        ast_Tk(n) = t;
        break;
    case 0:
        fatal("unexpected EOF in expression");
    default:
        fatal("bad expression");
    }

    // "precedence climbing" or "Top Down Operator Precedence" method
    while (tk >= lev) {
        // tk is ASCII code will not exceed `Num=128`. Its value may be changed
        // during recursion, so back up currently processed expression type
        t = ty;
        b = n;
        switch (tk) {
        case Assign:
            if (t & 3)
                fatal("Cannot assign to array type lvalue");
            // the left part is processed by the variable part of `tk=ID`
            // and pushes the address
            if (ast_Tk(n) != Load)
                fatal("bad lvalue in assignment");
            // get the value of the right part `expr` as the result of `a=expr`
            n += ast_Load_words;
            b = n;
            next();
            expr(Assign);
            typecheck(Assign, t, ty);
            ast_Assign((int)b, (ty << 16) | t);
            ty = t;
            break;
        case OrAssign: // right associated
        case XorAssign:
        case AndAssign:
        case ShlAssign:
        case ShrAssign:
        case AddAssign:
        case SubAssign:
        case MulAssign:
        case DivAssign:
        case ModAssign:
            if (t & 3)
                fatal("Cannot assign to array type lvalue");
            if (ast_Tk(n) != Load)
                fatal("bad lvalue in assignment");
            otk = tk;
            n += ast_Oper_words;
            b = n;
            ast_Single(';');
            ast_Load(t);
            sz = (t >= PTR2) ? sizeof(int) : ((t >= PTR) ? tsize[(t - PTR) >> 2] : 1);
            next();
            c = n;
            expr(otk);
            if (ast_Tk(n) == Num)
                ast_NumVal(n) *= sz;
            ast_Oper((int)c, (otk < ShlAssign) ? Or + (otk - OrAssign) : Shl + (otk - ShlAssign));
            if (t == FLOAT && (otk >= AddAssign && otk <= DivAssign))
                ast_Tk(n) += 5;
            typecheck(ast_Tk(n), t, ty);
            ast_Assign((int)b, (ty << 16) | t);
            ty = t;
            break;
        case Cond: // `x?a:b` is similar to if except that it relies on else
            next();
            expr(Assign);
            tc = ty;
            if (tk != ':')
                fatal("conditional missing colon");
            next();
            c = n;
            expr(Cond);
            if (tc != ty)
                fatal("both results need same type");
            ast_Cond((int)n, (int)c, (int)b);
            break;
        case Lor: // short circuit, the logical or
            next();
            expr(Lan);
            if (ast_Tk(n) == Num && ast_Tk(b) == Num) {
                ast_NumVal(b) = ast_NumVal(b) || ast_NumVal(n);
                n = b;
            } else
                ast_Oper((int)b, Lor);
            ty = INT;
            break;
        case Lan: // short circuit, logic and
            next();
            expr(Or);
            if (ast_Tk(n) == Num && ast_Tk(b) == Num) {
                ast_NumVal(b) = ast_NumVal(b) && ast_NumVal(n);
                n = b;
            } else
                ast_Oper((int)b, Lan);
            ty = INT;
            break;
        case Or: // push the current value, calculate the right value
            next();
            expr(Xor);
            bitopcheck(t, ty);
            if (ast_Tk(n) == Num && ast_Tk(b) == Num) {
                ast_NumVal(b) = ast_NumVal(b) | ast_NumVal(n);
                n = b;
            } else
                ast_Oper((int)b, Or);
            ty = INT;
            break;
        case Xor:
            next();
            expr(And);
            bitopcheck(t, ty);
            if (ast_Tk(n) == Num && ast_Tk(b) == Num) {
                ast_NumVal(b) = ast_NumVal(b) ^ ast_NumVal(n);
                n = b;
            } else
                ast_Oper((int)b, Xor);
            ty = INT;
            break;
        case And:
            next();
            expr(Eq);
            bitopcheck(t, ty);
            if (ast_Tk(n) == Num && ast_Tk(b) == Num) {
                ast_NumVal(b) = ast_NumVal(b) & ast_NumVal(n);
                n = b;
            } else
                ast_Oper((int)b, And);
            ty = INT;
            break;
        case Eq:
            next();
            expr(Ge);
            typecheck(Eq, t, ty);
            if (ty == FLOAT) {
                if (ast_Tk(n) == NumF && ast_Tk(b) == NumF) {
                    ast_NumVal(b) = ast_NumVal(n) == ast_NumVal(b);
                    ast_Tk(b) = Num;
                    n = b;
                } else
                    ast_Oper((int)b, EqF);
            } else {
                if (ast_Tk(n) == Num && ast_Tk(b) == Num) {
                    ast_NumVal(b) = ast_NumVal(b) == ast_NumVal(n);
                    n = b;
                } else
                    ast_Oper((int)b, Eq);
            }
            ty = INT;
            break;
        case Ne:
            next();
            expr(Ge);
            typecheck(Ne, t, ty);
            if (ty == FLOAT) {
                if (ast_Tk(n) == NumF && ast_Tk(b) == NumF) {
                    ast_NumVal(b) = ast_NumVal(n) != ast_NumVal(b);
                    ast_Tk(b) = Num;
                    n = b;
                } else
                    ast_Oper((int)b, NeF);
            } else {
                if (ast_Tk(n) == Num && ast_Tk(b) == Num) {
                    ast_NumVal(b) = ast_NumVal(b) != ast_NumVal(n);
                    n = b;
                } else {
                    ast_Oper((int)b, Ne);
                }
            }
            ty = INT;
            break;
        case Ge:
            next();
            expr(Shl);
            typecheck(Ge, t, ty);
            if (ty == FLOAT) {
                if (ast_Tk(n) == NumF && ast_Tk(b) == NumF) {
                    ast_NumVal(b) = (*((float*)&ast_NumVal(b)) >= *((float*)&ast_NumVal(n)));
                    ast_Tk(b) = Num;
                    n = b;
                } else {
                    ast_Oper((int)b, GeF);
                }
            } else {
                if (ast_Tk(n) == Num && ast_Tk(b) == Num) {
                    ast_NumVal(b) = ast_NumVal(b) >= ast_NumVal(n);
                    n = b;
                } else
                    ast_Oper((int)b, Ge);
            }
            ty = INT;
            break;
        case Lt:
            next();
            expr(Shl);
            typecheck(Lt, t, ty);
            if (ty == FLOAT) {
                if (ast_Tk(n) == NumF && ast_Tk(b) == NumF) {
                    ast_NumVal(b) = (*((float*)&ast_NumVal(b)) < *((float*)&ast_NumVal(n)));
                    ast_Tk(b) = Num;
                    n = b;
                } else
                    ast_Oper((int)b, LtF);
            } else {
                if (ast_Tk(n) == Num && ast_Tk(b) == Num) {
                    ast_NumVal(b) = ast_NumVal(b) < ast_NumVal(n);
                    n = b;
                } else
                    ast_Oper((int)b, Lt);
            }
            ty = INT;
            break;
        case Gt:
            next();
            expr(Shl);
            typecheck(Gt, t, ty);
            if (ty == FLOAT) {
                if (ast_Tk(n) == NumF && ast_Tk(b) == NumF) {
                    ast_NumVal(b) = (*((float*)&ast_NumVal(b)) > *((float*)&ast_NumVal(n)));
                    ast_Tk(b) = Num;
                    n = b;
                } else
                    ast_Oper((int)b, GtF);
            } else {
                if (ast_Tk(n) == Num && ast_Tk(b) == Num) {
                    ast_NumVal(b) = ast_NumVal(b) > ast_NumVal(n);
                    n = b;
                } else
                    ast_Oper((int)b, Gt);
            }
            ty = INT;
            break;
        case Le:
            next();
            expr(Shl);
            typecheck(Le, t, ty);
            if (ty == FLOAT) {
                if (ast_Tk(n) == NumF && ast_Tk(b) == NumF) {
                    ast_NumVal(b) = (*((float*)&ast_NumVal(b)) <= *((float*)&ast_NumVal(n)));
                    ast_Tk(b) = Num;
                    n = b;
                } else
                    ast_Oper((int)b, LeF);
            } else {
                if (ast_Tk(n) == Num && ast_Tk(b) == Num) {
                    ast_NumVal(b) = ast_NumVal(b) <= ast_NumVal(n);
                    n = b;
                } else
                    ast_Oper((int)b, Le);
            }
            ty = INT;
            break;
        case Shl:
            next();
            expr(Add);
            bitopcheck(t, ty);
            if (ast_Tk(n) == Num && ast_Tk(b) == Num) {
                ast_NumVal(b) = (ast_NumVal(n) < 0) ? ast_NumVal(b) >> -ast_NumVal(n)
                                                    : ast_NumVal(b) << ast_NumVal(n);
                n = b;
            } else
                ast_Oper((int)b, Shl);
            ty = INT;
            break;
        case Shr:
            next();
            expr(Add);
            bitopcheck(t, ty);
            if (ast_Tk(n) == Num && ast_Tk(b) == Num) {
                ast_NumVal(b) = (ast_NumVal(n) < 0) ? ast_NumVal(b) << -ast_NumVal(n)
                                                    : ast_NumVal(b) >> ast_NumVal(n);
                n = b;
            } else
                ast_Oper((int)b, Shr);
            ty = INT;
            break;
        case Add:
            next();
            expr(Mul);
            typecheck(Add, t, ty);
            if (ty == FLOAT) {
                if (ast_Tk(n) == NumF && ast_Tk(b) == NumF) {
                    *((float*)&ast_NumVal(b)) =
                        (*((float*)&ast_NumVal(b)) + *((float*)&ast_NumVal(n)));
                    n = b;
                } else
                    ast_Oper((int)b, AddF);
            } else { // both terms are either int or "int *"
                tc = ((t | ty) & (PTR | PTR2)) ? (t >= PTR) : (t >= ty);
                c = n;
                if (tc)
                    ty = t;
                sz = (ty >= PTR2) ? sizeof(int) : ((ty >= PTR) ? tsize[(ty - PTR) >> 2] : 1);
                if (ast_Tk(n) == Num && tc) {
                    ast_NumVal(n) *= sz;
                    sz = 1;
                } else if (ast_Tk(b) == Num && !tc) {
                    ast_NumVal(b) *= sz;
                    sz = 1;
                }
                if (ast_Tk(n) == Num && ast_Tk(b) == Num) {
                    ast_NumVal(b) += ast_NumVal(n);
                    n = b;
                } else if (sz != 1) {
                    ast_Num(sz);
                    ast_Oper((int)(tc ? c : b), Mul);
                    ast_Oper((int)(tc ? b : c), Add);
                } else
                    ast_Oper((int)b, Add);
            }
            break;
        case Sub:
            next();
            expr(Mul);
            typecheck(Sub, t, ty);
            if (ty == FLOAT) {
                if (ast_Tk(n) == NumF && ast_Tk(b) == NumF) {
                    *((float*)&ast_NumVal(b)) =
                        (*((float*)&ast_NumVal(b)) - *((float*)&ast_NumVal(n)));
                    n = b;
                } else
                    ast_Oper((int)b, SubF);
            } else {            // 4 cases: ptr-ptr, ptr-int, int-ptr (err), int-int
                if (t >= PTR) { // left arg is ptr
                    sz = (t >= PTR2) ? sizeof(int) : tsize[(t - PTR) >> 2];
                    if (ty >= PTR) { // ptr - ptr
                        if (ast_Tk(n) == Num && ast_Tk(b) == Num) {
                            ast_NumVal(b) = (ast_NumVal(b) - ast_NumVal(n)) / sz;
                            n = b;
                        } else {
                            ast_Oper((int)b, Sub);
                            if (sz > 1) {
                                if (is_power_of_2(sz)) { // 2^n
                                    ast_Num(__builtin_popcount(sz - 1));
                                    ast_Oper((int)(n + ast_Oper_words), Shr);
                                } else {
                                    ast_Num(sz);
                                    ast_Oper((int)(n + ast_Oper_words), Div);
                                }
                            }
                        }
                        ty = INT;
                    } else { // ptr - int
                        if (ast_Tk(n) == Num) {
                            ast_NumVal(n) *= sz;
                            if (ast_Tk(b) == Num) {
                                ast_NumVal(b) = ast_NumVal(b) - ast_NumVal(n);
                                n = b;
                            } else {
                                ast_Oper((int)b, Sub);
                            }
                        } else {
                            if (sz > 1) {
                                if (is_power_of_2(sz)) { // 2^n
                                    ast_Num(__builtin_popcount(sz - 1));
                                    ast_Oper((int)(n + ast_Oper_words), Shl);
                                } else {
                                    ast_Num(sz);
                                    ast_Oper((int)(n + ast_Oper_words), Mul);
                                }
                            }
                            ast_Oper((int)b, Sub);
                        }
                        ty = t;
                    }
                } else { // int - int
                    if (ast_Tk(n) == Num && ast_Tk(b) == Num) {
                        ast_NumVal(b) = ast_NumVal(b) - ast_NumVal(n);
                        n = b;
                    } else
                        ast_Oper((int)b, Sub);
                    ty = INT;
                }
            }
            break;
        case Mul:
            next();
            expr(Inc);
            typecheck(Mul, t, ty);
            if (ty == FLOAT) {
                if (ast_Tk(n) == NumF && ast_Tk(b) == NumF) {
                    *((float*)&ast_NumVal(b)) *= *((float*)&ast_NumVal(n));
                    n = b;
                } else
                    ast_Oper((int)b, MulF);
            } else {
                if (ast_Tk(n) == Num && ast_Tk(b) == Num) {
                    ast_NumVal(b) *= ast_NumVal(n);
                    n = b;
                } else {
                    if (ast_Tk(n) == Num && ast_NumVal(n) > 0 && is_power_of_2(ast_NumVal(n))) {
                        ast_NumVal(n) = __builtin_popcount(ast_NumVal(n) - 1);
                        ast_Oper((int)b, Shl); // 2^n
                    } else
                        ast_Oper((int)b, Mul);
                }
                ty = INT;
            }
            break;
        case Inc:
        case Dec:
            if (ty & 3)
                fatal("can't inc/dec an array variable");
            if (ty == FLOAT)
                fatal("no ++/-- on float");
            sz = (ty >= PTR2) ? sizeof(int) : ((ty >= PTR) ? tsize[(ty - PTR) >> 2] : 1);
            if (ast_Tk(n) != Load)
                fatal("bad lvalue in post-increment");
            ast_Tk(n) = tk;
            ast_Num(sz);
            ast_Oper((int)b, (tk == Inc) ? Sub : Add);
            next();
            break;
        case Div:
            next();
            expr(Inc);
            typecheck(Div, t, ty);
            if (ty == FLOAT) {
                if (ast_Tk(n) == NumF && ast_Tk(b) == NumF) {
                    *((float*)&ast_NumVal(b)) =
                        (*((float*)&ast_NumVal(b)) / *((float*)&ast_NumVal(n)));
                    n = b;
                } else
                    ast_Oper((int)b, DivF);
            } else {
                if (ast_Tk(n) == Num && ast_Tk(b) == Num) {
                    ast_NumVal(b) /= ast_NumVal(n);
                    n = b;
                } else {
                    if (ast_Tk(n) == Num && ast_NumVal(n) > 0 && is_power_of_2(ast_NumVal(n))) {
                        ast_NumVal(n) = __builtin_popcount(ast_NumVal(n) - 1);
                        ast_Oper((int)b, Shr); // 2^n
                    } else
                        ast_Oper((int)b, Div);
                }
                ty = INT;
            }
            break;
        case Mod:
            next();
            expr(Inc);
            typecheck(Mod, t, ty);
            if (ty == FLOAT)
                fatal("use fmodf() for float modulo");
            if (ast_Tk(n) == Num && ast_Tk(b) == Num) {
                ast_NumVal(b) %= ast_NumVal(n);
                n = b;
            } else {
                if (ast_Tk(n) == Num && ast_NumVal(n) > 0 && is_power_of_2(ast_NumVal(n))) {
                    --ast_NumVal(n);
                    ast_Oper((int)b, And); // 2^n
                } else
                    ast_Oper((int)b, Mod);
            }
            ty = INT;
            break;
        case Dot:
            t += PTR;
            if (ast_Tk(n) == Load && ast_NumVal(n) > ATOM_TYPE && ast_NumVal(n) < PTR)
                n += ast_Load_words; // struct
        case Arrow:
            if (t <= PTR + ATOM_TYPE || t >= PTR2)
                fatal("structure expected");
            next();
            if (tk != Id)
                fatal("structure member expected");
            m = members[(t - PTR) >> 2];
            while (m && m->id != id)
                m = m->next;
            if (!m)
                fatal("structure member not found");
            if (m->offset) {
                ast_Num(m->offset);
                ast_Oper((int)(n + ast_Oper_words), Add);
            }
            ty = m->type;
            next();
            if (!(ty & 3)) {
                ast_Oper((ty >= PTR) ? INT : ty, Load);
                break;
            }
            memsub = 1;
            int dim = ty & 3, ee = m->etype;
            b = n;
            t = ty & ~3;
        case Bracket:
            if (t < PTR)
                fatal("pointer type expected");
            if (memsub == 0) {
                dim = id->type & 3, ee = id->etype;
            }
            int sum = 0, ii = dim - 1, *f = 0;
            int doload = 1;
            memsub = 0;
            sz = ((t = t - PTR) >= PTR) ? sizeof(int) : tsize[t >> 2];
            do {
                if (dim && tk != Bracket) { // ptr midway for partial subscripting
                    t += PTR * (ii + 1);
                    doload = 0;
                    break;
                }
                next();
                expr(Assign);
                if (ty >= FLOAT)
                    fatal("non-int array index");
                if (tk != ']')
                    fatal("close bracket expected");
                c = n;
                next();
                if (dim) {
                    int factor = ((ii == 2) ? (((ee >> 11) & 0x3ff) + 1) : 1);
                    factor *=
                        ((dim == 3 && ii >= 1) ? ((ee & 0x7ff) + 1)
                                               : ((dim == 2 && ii == 1) ? ((ee & 0xffff) + 1) : 1));
                    if (ast_Tk(n) == Num) {
                        // elision with struct offset for efficiency
                        if (ast_Tk(b) == Add && ast_Tk(b + 1) == Num)
                            ast_NumVal(b + 1) += factor * ast_NumVal(n) * sz;
                        else
                            sum += factor * ast_NumVal(n);
                        n += ast_Num_words; // delete the subscript constant
                    } else {
                        // generate code to add a term
                        if (factor > 1) {
                            ast_Num(factor);
                            ast_Oper((int)c, Mul);
                        }
                        if (f)
                            ast_Oper((int)f, Add);
                        f = n;
                    }
                }
            } while (--ii >= 0);
            if (dim) {
                if (sum != 0) {
                    if (f) {
                        ast_Num(sum);
                        ast_Oper((int)f, Add);
                    } else {
                        sum *= sz;
                        sz = 1;
                        ast_Num(sum);
                    }
                } else if (!f)
                    goto add_simple;
            }
            if (sz > 1) {
                if (ast_Tk(n) == Num)
                    ast_NumVal(n) *= sz;
                else {
                    ast_Num(sz);
                    ast_Oper((int)(n + ast_Oper_words), Mul);
                }
            }
            if (ast_Tk(n) == Num && ast_Tk(b) == Num) {
                ast_NumVal(b) += ast_NumVal(n);
                n = b;
            } else
                ast_Oper((int)b, Add);
        add_simple:
            if (doload)
                ast_Load(((ty = t) >= PTR) ? INT : ty);
            break;
        default:
            fatal("%d: compiler error tk=%d\n", lineno, tk);
        }
    }
}
static void init_array(struct ident_s* tn, int extent[], int dim) {
    int i, cursor, match, coff = 0, off, empty, *vi;
    int inc[3];

    inc[0] = extent[dim - 1];
    for (i = 1; i < dim; ++i)
        inc[i] = inc[i - 1] * extent[dim - (i + 1)];

    // Global is preferred to local.
    // Either suggest global or automatically move to global scope.
    if (tn->class != Glo)
        fatal("only global array initialization supported");

    switch (tn->type & ~3) {
    case (CHAR | PTR2):
        match = CHAR + PTR2;
        break;
    case (CHAR | PTR):
        match = CHAR + PTR;
        coff = 1;
        break; // strings
    case (INT | PTR):
        match = INT;
        break;
    case (FLOAT | PTR):
        match = FLOAT;
        break;
    default:
        fatal("array-init must be literal ints, floats, or strings");
    }

    vi = (int*)tn->val;
    i = 0;
    cursor = (dim - coff);
    do {
        if (tk == '{') {
            next();
            if (cursor)
                --cursor;
            else
                fatal("overly nested initializer");
            empty = 1;
            continue;
        } else if (tk == '}') {
            next();
            // skip remainder elements on this level (or set 0 if cmdline opt)
            if ((off = i % inc[cursor + coff]) || empty)
                i += (inc[cursor + coff] - off);
            if (++cursor == dim - coff)
                break;
        } else {
            expr(Cond);
            if (ast_Tk(n) != Num && ast_Tk(n) != NumF)
                fatal("non-literal initializer");

            if (ty == CHAR + PTR) {
                if (match == CHAR + PTR2) {
                    vi[i++] = ast_NumVal(n);
                } else if (match == CHAR + PTR) {
                    off = strlen((char*)ast_NumVal(n)) + 1;
                    if (off > inc[0]) {
                        off = inc[0];
                        printf("%d: string '%s' truncated to %d chars\n", lineno,
                               (char*)ast_NumVal(n), off);
                    }
                    memcpy((char*)vi + i, (char*)ast_NumVal(n), off);
                    i += inc[0];
                } else
                    fatal("can't assign string to scalar");
            } else if (ty == match)
                vi[i++] = ast_NumVal(n);
            else if (ty == INT) {
                if (match == CHAR + PTR) {
                    *((char*)vi + i) = ast_NumVal(n);
                    i += inc[0];
                } else {
                    *((float*)&ast_NumVal(n)) = (float)ast_NumVal(n);
                    vi[i++] = ast_NumVal(n);
                }
            } else if (ty == FLOAT) {
                if (match == INT) {
                    vi[i++] = (int)*((float*)(&ast_NumVal(n)));
                } else
                    fatal("illegal char/string initializer");
            }
            n += ast_Num_words; // clean up AST
            empty = 0;
        }
        if (tk == ',')
            next();
    } while (1);
}

static uint16_t pat0[] = {0x4638, 0xb401, 0x2000, 0xbc02};
static uint16_t msk0[] = {0xffff, 0xffff, 0xff00, 0xffff};
static uint16_t rep0[] = {0x4639, 0x2000};

static uint16_t pat1[] = {0x4800, 0xb401, 0x2000, 0xbc02};
static uint16_t msk1[] = {0xff00, 0xffff, 0xff00, 0xffff};
static uint16_t rep1[] = {0x4900, 0x2000};

static uint16_t pat2[] = {0x2000, 0x4240, 0x4438};
static uint16_t msk2[] = {0xff00, 0xffff, 0xffff};
static uint16_t rep2[] = {0x4638, 0x3800};

static const struct segs {
    uint8_t n_pats;
    uint8_t n_reps;
    uint16_t* pat;
    uint16_t* msk;
    uint16_t* rep;
    int8_t xmap[4];
} segments[] = {

    // FROM:		   	  TO:
    // mov  r0, r7		  mov  r1,r7
    // push {r0}		  movs r0,#n
    // movs r0,#n
    // pop  {r1}
    {numof(pat0), numof(rep0), pat0, msk0, rep0, {2, 1, -1, -1}},

    // ldr  r0,[r0,#n0]   ldr  r1,[r0,#n0]
    // push {r0}		  movs r0,#n1
    // movs r0, #n1
    // pop  {r1}
    {numof(pat1), numof(rep1), pat1, msk1, rep1, {0, 0, 2, 1}},

    // movs r0,#n         mov  r0,r7
    // rsbs r0,r0		  subs r0,#n
    // add  r0,r7
    {numof(pat2), numof(rep2), pat2, msk2, rep2, {0, 1, -1, -1}}};

static int peep_hole(const struct segs* s) {
    uint16_t rslt[8];
    int l = s->n_pats;
    uint16_t* pe = (e - l) + 1;
    if (pe < text_base)
        return 0;
    for (int i = 0; i < l; i++) {
        rslt[i] = pe[i] & ~s->msk[i];
        if ((pe[i] & s->msk[i]) != s->pat[i])
            return 0;
    }
    e -= l;
    l = s->n_reps;
    for (int i = 0; i < l; i++)
        pe[i] = s->rep[i];
    for (int i = 0; i < 4; i += 2) {
        if (s->xmap[i] < 0)
            break;
        pe[s->xmap[i + 1]] |= rslt[s->xmap[i]];
    }
    e += l;
    return 1;
}

static void peep(void) {
    for (int i = 0; i < numof(segments); i++)
        if (peep_hole(&segments[i]))
            return;
}

static void emit(uint16_t n) {
    if (e >= text_base + (TEXT_BYTES / sizeof(*e)) - 1)
        fatal("code segment exceeded, program is too big");
    *++e = n;
    peep();
}

static void emit_branch(uint16_t* to);
static void emit_cond_branch(uint16_t* to, int cond);

static void emit_word(uint32_t n) {
    if (((int)e & 2) == 0)
        fatal("mis-aligned word");
    ++e;
    if (e >= text_base + (TEXT_BYTES / sizeof(*e)) - 2)
        fatal("code segment exceeded, program is too big");
    *((uint32_t*)e) = n;
    ++e;
}

static void patch_pc_relative(int brnch) {
    int rel_count = pcrel_count;
    pcrel_count = 0;
    if (brnch) {
        if (!((int)e & 2))
            emit_branch(e + 2 * rel_count);
        else {
            emit(0x46c0); // nop ; (mov r8, r8)
            emit_branch(e + 2 * rel_count);
        }
    } else {
        if (!((int)e & 2))
            emit(0x46c0); // nop ; (mov r8, r8)
    }
    while (pcrel) {
        struct patch_s* p = pcrel;
        while (p->locs) {
            struct patch_s* pl = p->locs;
            if ((*pl->addr & 0x4800) != 0x4800)
                fatal("unexpected compiler error");
            int te = (int)e + 2;
            int ta = (int)pl->addr + 2;
            if (ta & 2)
                ++ta;
            int ofs = (te - ta) / 4;
            if (ofs > 255)
                fatal("unexpected compiler error");
            *pl->addr |= ofs;
            p->locs = pl->next;
            sys_free(pl);
        }
        emit_word(p->val);
        pcrel = p->next;
        sys_free(p);
    }
    pcrel_1st = 0;
}

static void check_pc_relative(void) {
    if (pcrel_1st == 0)
        return;
    int te = (int)e + 4 * pcrel_count;
    int ta = (int)pcrel_1st;
    if ((te - ta) > 1000)
        patch_pc_relative(1);
}

static void emit_load_immediate(int r, int val) {
    if (val >= 0 && val < 256) {       //
        emit(0x2000 | val | (r << 8)); // movs rr, #n
        return;
    }
    if (-val >= 0 && -val < 256) {
        emit(0x2000 | -val | (r << 8)); // movs rr, #n
        emit(0x4240 | (r << 3) | r);    // negs rr, rr
        return;
    }
    emit(0x4800 | (r << 8)); // ldr rr,[pc + offset n]
    struct patch_s* p = pcrel;
    while (p) {
        if (p->val == val)
            break;
        p = p->next;
    }
    if (!p) {
        ++pcrel_count;
        if (pcrel_1st == 0)
            pcrel_1st = e;
        p = sys_malloc(sizeof(struct patch_s), 1);
        p->val = val;
        if (pcrel == 0)
            pcrel = p;
        else {
            struct patch_s* p2 = pcrel;
            while (p2->next)
                p2 = p2->next;
            p2->next = p;
        }
    }
    struct patch_s* pl = sys_malloc(sizeof(struct patch_s), 1);
    pl->addr = e;
    pl->next = p->locs;
    p->locs = pl;
}

static void emit_enter(int n) {
    emit(0xb5c0);             // push {r6,r7,lr}
    emit(0x466f);             // mov  r7, sp
    if (n) {                  //
        if (n < 128)          //
            emit(0xb080 | n); // sub  sp, #n
        else {                //
            emit_load_immediate(1, loc - ld);
            emit(0x448d); // add sp, r1
        }
    }
}

static void emit_leave(void) {
    emit(0x46bd); // mov sp, r7
    emit(0xbdc0); // pop {r6, r7, pc}
}

static void emit_load_addr(int n) {
    if (n == -1) {
        emit(0x4638); // mov r0, r7
        return;
    }
    emit_load_immediate(0, (n + 1) * 4);
    emit(0x4438); // add r0, r7
}

static void emit_push(int n) {
    emit(0xb400 | (1 << n)); // push {rn}
}

static void emit_pop(int n) {
    emit(0xbc00 | (1 << n)); // pop {rn}
}

static void emit_store(int n) {
    emit_pop(1);
    switch (n) {
    case SC:
        emit(0x7008); // strb r0, [r1, #0]
        break;
    case SI:
    case SF:
        emit(0x6008); // str r0, [r1, #0]
        break;
    default:
        fatal("unexpected compiler error");
    }
}

static void emit_load(int n) {
    switch (n) {
    case LC:
        emit(0x7800); // ldrb r0,[r0,#0]
        if (!uchar_opt)
            emit(0xb240); // sxtb r0,r0
        break;
    case LI:
    case LF:
        emit(0x6800); // ldr r0, [r0, #0]
        break;
    default:
        fatal("unexpected compiler error");
    }
}

static uint16_t* emit_call(int n);

static void emit_branch(uint16_t* to) {
    int ofs = to - (e + 1);
    if (ofs >= -1024 && ofs < 1024)
        emit(0xe000 | (ofs & 0x7ff)); // JMP n
    else
        emit_call((int)(to + 2));
}

static void emit_cond_branch(uint16_t* to, int cond) {
    int ofs = to - (e + 1);
    if (ofs >= -128 && ofs < 128) {
        switch (cond) {
        case BZ:
            emit(0xd000 | (ofs & 0xff)); // be to
            break;
        case BNZ:
            emit(0xd100 | (ofs & 0xff)); // bne to
            break;
        default:
            fatal("unexpected compiler error");
        }
        return;
    }
    if (ofs >= -1023 && ofs < 1024) {
        switch (cond) {
        case BZ:
            emit(0xd100); // bne *+2
            break;
        case BNZ:
            emit(0xd000); // be *+2
            break;
        default:
            fatal("unexpected compiler error");
        }
        --ofs;
        emit(0xe000 | (ofs & 0x7ff)); // JMP to
        return;
    }
    switch (cond) {
    case BZ:
        emit(0xd101); // bne *+3
        break;
    case BNZ:
        emit(0xd001); // be *+3
        break;
    default:
        fatal("unexpected compiler error");
    }
    emit_call((int)to); // JMP to
}

static void emit_oper(int op) {
    switch (op) {
    case OR:
        emit_pop(1);
        emit(0x4308);
        break;
    case XOR:
        emit_pop(1);
        emit(0x4048);
        break;
    case AND:
        emit_pop(1);
        emit(0x4008);
        break;
    case SHL:
        emit(0x4601); // mov r1, r0
        emit_pop(0);
        emit(0x4088);
        break;
    case SHR:
        emit(0x4601); // mov r1, r0
        emit_pop(0);
        emit(0x4108);
        break;
    case SUB:
        emit_pop(1);
        emit(0x1a08); // subs    r0, r1, r0;
        break;
    case ADD:
        emit_pop(1);
        emit(0x1840); // adds    r0, r0, r1;
        break;
    case MUL:
        emit_pop(1);
        emit(0x4348); // muls    r0, r1;
        break;

    case EQ:
    case NE:
    case GE:
    case LT:
    case GT:
    case LE:
        emit_pop(1);
        emit(0x4281); // cmp r1, r0
        switch (op) {
        case EQ:
            emit(0xd001); // beq * + 3
            break;
        case NE:
            emit(0xd101); // bne * + 3
            break;
        case GE:
            emit(0xda01); // bge * + 3
            break;
        case LT:
            emit(0xdb01); // blt * + 3
            break;
        case GT:
            emit(0xdc01); // bgt * + 3
            break;
        case LE:
            emit(0xdd01); // ble * + 3
            break;
        default:
            fatal("unexpected compiler error");
        }
        emit(0x2000); // movs r0, #0
        emit(0xe000); // b.n *+2
        emit(0x2001); // movs r0, #1
        break;

    case DIV:
    case MOD:
        emit(0x4601); // mov r1, r0
        emit_pop(0);  // pop {r0}
        emit_load_immediate(2, (int)__wrap___aeabi_idiv);
        emit(0x4790); // blx r2
        if (op == MOD)
            emit(0x4608); // mov r0,r1
        break;
    default:
        fatal("unexpected compiler error");
    }
}

static void emit_float_oper(int op) {
    switch (op) {
    case ADDF:
    case SUBF:
    case MULF:
    case DIVF:
    case GEF:
    case LTF:
    case GTF:
    case LEF:
        if (op == ADDF || op == MULF)
            emit_pop(1); // pop {r1}
        else {
            emit(0x4601); // mov r1, r0
            emit_pop(0);  // pop {r0}
        }
        switch (op) {
        case ADDF:
            emit_load_immediate(2, (int)__wrap___aeabi_fadd);
            break;
        case SUBF:
            emit_load_immediate(2, (int)__wrap___aeabi_fsub);
            break;
        case MULF:
            emit_load_immediate(2, (int)__wrap___aeabi_fmul);
            break;
        case DIVF:
            emit_load_immediate(2, (int)__wrap___aeabi_fdiv);
            break;
        case GEF:
            emit_load_immediate(2, (int)__wrap___aeabi_fcmpge);
            break;
        case LTF:
            emit_load_immediate(2, (int)__wrap___aeabi_fcmplt);
            break;
        case GTF:
            emit_load_immediate(2, (int)__wrap___aeabi_fcmpgt);
            break;
        case LEF:
            emit_load_immediate(2, (int)__wrap___aeabi_fcmple);
            break;
        default:
            fatal("unexpected compiler error");
        }
        emit(0x4790); // blx r2
        break;

    case EQF:
        emit_oper(EQ);
        break;
    case NEF:
        emit_oper(NE);
        break;

    default:
        fatal("unexpected compiler error");
    }
}

static void emit_ftoi() {
    emit_load_immediate(2, (int)__wrap___aeabi_f2iz);
    emit(0x4790); // blx r2
}

static void emit_itof() {
    emit_load_immediate(2, (int)__wrap___aeabi_i2f);
    emit(0x4790); // blx r2
}

static void emit_cast(int n) {
    switch (n) {
    case ITOF:
        emit_itof();
        break;
    case FTOI:
        emit_ftoi();
        break;
    default:
        fatal("unexpected compiler error");
    }
}

static void emit_adjust_stack(int n) {
    emit(0xb000 | n); // add sp, #n*4
}

static uint16_t* emit_call(int n) {
    if (n == 0) {
        emit(0);
        emit(0);
        return e - 1;
    }
    int ofs = (n - ((int)e + 6)) / 2;
    if (ofs < -8388608 || ofs > 8388607)
        fatal("subroutine call too far");
    int s = (ofs >> 31) & 1;
    int i1 = ((ofs >> 22) & 1) ^ 1;
    int i2 = ((ofs >> 21) & 1) ^ 1;
    int j1 = s ^ i1;
    int j2 = s ^ i2;
    int i11 = ofs & ((1 << 11) - 1);
    int i10 = (ofs >> 11) & ((1 << 10) - 1);
    emit(0xf000 | (s << 10) | i10);
    emit(0xd000 | (j1 << 13) | (j2 << 11) | i11);
    return e - 1;
}

static void emit_syscall(int n, int np) {
    const struct externs_s* p = externs + n;
    if (p->is_printf) {
        emit_load_immediate(0, np);
        emit_load_immediate(6, (int)x_printf);
    } else if (p->is_sprintf) {
        emit_load_immediate(0, np);
        emit_load_immediate(6, (int)x_sprintf);
    } else {
        int np = p->etype & ADJ_MASK;
        if (np > 4)
            np = 4;
        while (np--)
            emit_pop(np);
        emit_load_immediate(6, (int)p->extrn);
    }
    emit(0x47b0); // blx r6
}

static void patch_branch(uint16_t* from, uint16_t* to) {
    if (*from != 0 || *(from + 1) != 0)
        fatal("unexpected compiler error");
    uint16_t* se = e;
    e = from - 1;
    emit_call((int)to);
    e = se;
}

// AST parsing for Thumb code generatiion

static void gen(int* n) {
    int i = ast_Tk(n), j, k, l;
    uint16_t *a, *b, *c, *d, *t;
    struct ident_s* label;
    struct patch_s* patch;

    check_pc_relative();

    switch (i) {
    case Num:
    case NumF:
        emit_load_immediate(0, ast_NumVal(n));
        break; // int or float value
    case Load:
        gen(n + 2);                                           // load the value
        if (ast_NumVal(n) > ATOM_TYPE && ast_NumVal(n) < PTR) // unreachable?
            fatal("struct copies not yet supported");
        emit_load((ast_NumVal(n) >= PTR) ? LI : LC + (ast_NumVal(n) >> 2));
        break;
    case Loc:
        emit_load_addr(ast_NumVal(n));
        break; // get address of variable
    case '{':
        gen((int*)ast_NumVal(n));
        gen(n + 2);
        break;   // parse AST expr or stmt
    case Assign: // assign the value to variables
        gen((int*)Assign_entry(n).right_part);
        emit_push(0);
        gen(n + 3);
        l = ast_NumVal(n) & 0xffff;
        // Add SC/SI instruction to save value in register to variable address
        // held on stack.
        if (l > ATOM_TYPE && l < PTR)
            fatal("struct assign not yet supported");
        if ((ast_NumVal(n) >> 16) == FLOAT && l == INT)
            emit_ftoi();
        else if ((ast_NumVal(n) >> 16) == INT && l == FLOAT)
            emit_itof();
        emit_store((l >= PTR) ? SI : SC + (l >> 2));
        break;
    case Inc: // increment or decrement variables
    case Dec:
        gen(n + 2);
        emit_push(0);
        emit_load((ast_NumVal(n) == CHAR) ? LC : LI);
        emit_push(0);
        emit_load_immediate(0,
                            (ast_NumVal(n) >= PTR2)
                                ? sizeof(int)
                                : ((ast_NumVal(n) >= PTR) ? tsize[(ast_NumVal(n) - PTR) >> 2] : 1));
        emit_oper((i == Inc) ? ADD : SUB);
        emit_store((ast_NumVal(n) == CHAR) ? SC : SI);
        break;
    case Cond:                              // if else condition case
        gen((int*)Cond_entry(n).cond_part); // condition
        // Add jump-if-zero instruction "BZ" to jump to false branch.
        // Point "b" to the jump address field to be patched later.
        emit(0x2800); // cmp r0,#0
        emit_cond_branch(e + 2, BNZ);
        b = emit_call(0);
        gen((int*)Cond_entry(n).if_part); // expression
        // Patch the jump address field pointed to by "b" to hold the address
        // of false branch. "+ 3" counts the "JMP" instruction added below.
        //
        // Add "JMP" instruction after true branch to jump over false branch.
        // Point "b" to the jump address field to be patched later.
        if (Cond_entry(n).else_part) {
            patch_branch(b, e + 3);
            b = emit_call(0);
            gen((int*)Cond_entry(n).else_part);
        } // else statment
        // Patch the jump address field pointed to by "d" to hold the address
        // past the false branch.
        patch_branch(b, e + 1);
        break;
    // operators
    /* If current token is logical OR operator:
     * Add jump-if-nonzero instruction "BNZ" to implement short circuit.
     * Point "b" to the jump address field to be patched later.
     * Parse RHS expression.
     * Patch the jump address field pointed to by "b" to hold the address past
     * the RHS expression.
     */
    case Lor:
        gen((int*)ast_NumVal(n));
        emit(0x2800); // cmp r0,#0
        emit_cond_branch(e + 2, BZ);
        b = emit_call(0);
        gen(n + 2);
        patch_branch(b, e + 1);
        break;
    case Lan:
        gen((int*)ast_NumVal(n));
        emit(0x2800); // cmp r0,#0
        emit_cond_branch(e + 2, BNZ);
        b = emit_call(0);
        gen(n + 2);
        patch_branch(b, e + 1);
        break;
    /* If current token is bitwise OR operator:
     * Add "PSH" instruction to push LHS value in register to stack.
     * Parse RHS expression.
     * Add "OR" instruction to compute the result.
     */
    case Or:
        gen((int*)ast_NumVal(n));
        emit_push(0);
        gen(n + 2);
        emit_oper(OR);
        break;
    case Xor:
        gen((int*)ast_NumVal(n));
        emit_push(0);
        gen(n + 2);
        emit_oper(XOR);
        break;
    case And:
        gen((int*)ast_NumVal(n));
        emit_push(0);
        gen(n + 2);
        emit_oper(AND);
        break;
    case Eq:
        gen((int*)ast_NumVal(n));
        emit_push(0);
        gen(n + 2);
        emit_oper(EQ);
        break;
    case Ne:
        gen((int*)ast_NumVal(n));
        emit_push(0);
        gen(n + 2);
        emit_oper(NE);
        break;
    case Ge:
        gen((int*)ast_NumVal(n));
        emit_push(0);
        gen(n + 2);
        emit_oper(GE);
        break;
    case Lt:
        gen((int*)ast_NumVal(n));
        emit_push(0);
        gen(n + 2);
        emit_oper(LT);
        break;
    case Gt:
        gen((int*)ast_NumVal(n));
        emit_push(0);
        gen(n + 2);
        emit_oper(GT);
        break;
    case Le:
        gen((int*)ast_NumVal(n));
        emit_push(0);
        gen(n + 2);
        emit_oper(LE);
        break;
    case Shl:
        gen((int*)ast_NumVal(n));
        emit_push(0);
        gen(n + 2);
        emit_oper(SHL);
        break;
    case Shr:
        gen((int*)ast_NumVal(n));
        emit_push(0);
        gen(n + 2);
        emit_oper(SHR);
        break;
    case Add:
        gen((int*)ast_NumVal(n));
        emit_push(0);
        gen(n + 2);
        emit_oper(ADD);
        break;
    case Sub:
        gen((int*)ast_NumVal(n));
        emit_push(0);
        gen(n + 2);
        emit_oper(SUB);
        break;
    case Mul:
        gen((int*)ast_NumVal(n));
        emit_push(0);
        gen(n + 2);
        emit_oper(MUL);
        break;
    case Div:
        gen((int*)ast_NumVal(n));
        emit_push(0);
        gen(n + 2);
        emit_oper(DIV);
        break;
    case Mod:
        gen((int*)ast_NumVal(n));
        emit_push(0);
        gen(n + 2);
        emit_oper(MOD);
        break;
    case AddF:
        gen((int*)ast_NumVal(n));
        emit_push(0);
        gen(n + 2);
        emit_float_oper(ADDF);
        break;
    case SubF:
        gen((int*)ast_NumVal(n));
        emit_push(0);
        gen(n + 2);
        emit_float_oper(SUBF);
        break;
    case MulF:
        gen((int*)ast_NumVal(n));
        emit_push(0);
        gen(n + 2);
        emit_float_oper(MULF);
        break;
    case DivF:
        gen((int*)ast_NumVal(n));
        emit_push(0);
        gen(n + 2);
        emit_float_oper(DIVF);
        break;
    case EqF:
        gen((int*)ast_NumVal(n));
        emit_push(0);
        gen(n + 2);
        emit_float_oper(EQF);
        break;
    case NeF:
        gen((int*)ast_NumVal(n));
        emit_push(0);
        gen(n + 2);
        emit_float_oper(NEF);
        break;
    case GeF:
        gen((int*)ast_NumVal(n));
        emit_push(0);
        gen(n + 2);
        emit_float_oper(GEF);
        break;
    case LtF:
        gen((int*)ast_NumVal(n));
        emit_push(0);
        gen(n + 2);
        emit_float_oper(LTF);
        break;
    case GtF:
        gen((int*)ast_NumVal(n));
        emit_push(0);
        gen(n + 2);
        emit_float_oper(GTF);
        break;
    case LeF:
        gen((int*)ast_NumVal(n));
        emit_push(0);
        gen(n + 2);
        emit_float_oper(LEF);
        break;
    case CastF:
        gen((int*)CastF_entry(n).val);
        emit_cast(CastF_entry(n).way);
        break;
    case Func:
    case Syscall:
        b = (uint16_t*)Func_entry(n).next;
        k = b ? Func_entry(n).n_parms : 0;
        int sj = 0;
        if (k) {
            l = Func_entry(n).parm_types >> 10;
            int* t;
            t = sys_malloc(sizeof(int) * (k + 1), 1);
            j = 0;
            while (ast_Tk(b)) {
                t[j++] = (int)b;
                b = (uint16_t*)ast_Tk(b);
            }
            int sj = j;
            while (j >= 0) { // push arguments
                gen((int*)b + 1);
                emit_push(0);
                --j;
                b = (uint16_t*)t[j];
            }
            sys_free(t);
        }
        if (i == Syscall)
            emit_syscall(Func_entry(n).addr, Func_entry(n).parm_types);
        else if (i == Func)
            emit_call(Func_entry(n).addr);
        int np = Func_entry(n).n_parms;
        if (i == Syscall)
            np = (np > 4) ? np - 4 : 0;
        if (np)
            emit_adjust_stack(np);
        break;
    case While:
    case DoWhile:
        if (i == While)
            a = emit_call(0);
        b = (uint16_t*)brks;
        brks = 0;
        c = (uint16_t*)cnts;
        cnts = 0;
        d = e;
        gen((int*)While_entry(n).body); // loop body
        if (i == While)
            patch_branch(a, e + 1);
        while (cnts) {
            t = (uint16_t*)cnts->next;
            patch_branch(cnts->addr, e + 1);
            sys_free(cnts);
            cnts = (struct patch_s*)t;
        }
        cnts = (struct patch_s*)c;
        gen((int*)While_entry(n).cond); // condition
        emit(0x2800);                   // cmp r0,#0
        emit_cond_branch(d - 1, BNZ);
        while (brks) {
            t = (uint16_t*)brks->next;
            patch_branch(brks->addr, e + 1);
            sys_free(brks);
            brks = (struct patch_s*)t;
        }
        brks = (struct patch_s*)b;
        break;
    case For:
        gen((int*)For_entry(n).init); // init
        a = emit_call(0);
        b = (uint16_t*)brks;
        brks = 0;
        c = (uint16_t*)cnts;
        cnts = 0;
        gen((int*)For_entry(n).body); // loop body
        uint16_t* t2;
        while (cnts) {
            t = (uint16_t*)cnts->next;
            t2 = e;
            patch_branch(cnts->addr, e + 1);
            sys_free(cnts);
            cnts = (struct patch_s*)t;
        }
        cnts = (struct patch_s*)c;
        gen((int*)For_entry(n).incr); // increment
        patch_branch(a, e + 1);
        if (For_entry(n).cond) {
            gen((int*)For_entry(n).cond); // condition
            emit(0x2800);                 // cmp r0,#0
            emit_cond_branch(a, BNZ);
        } else
            emit_branch(a);
        while (brks) {
            t = (uint16_t*)brks->next;
            patch_branch(brks->addr, e + 1);
            sys_free(brks);
            brks = (struct patch_s*)t;
        }
        brks = (struct patch_s*)b;
        break;
    case Switch:
        gen((int*)Switch_entry(n).cond); // condition
        emit_push(0);
        a = ecas;
        ecas = emit_call(0);
        b = (uint16_t*)brks;
        d = def;
        def = 0;
        brks = 0;
        gen((int*)Switch_entry(n).cas); // case statment
        // deal with no default inside switch case
        patch_branch(ecas, (def ? def : e) + 1);
        while (brks) {
            t = (uint16_t*)brks->next;
            patch_branch((uint16_t*)(brks->addr), e + 1);
            sys_free(brks);
            brks = (struct patch_s*)t;
        }
        emit_adjust_stack(1);
        brks = (struct patch_s*)b;
        def = d;
        break;
    case Case:
        a = 0;
        patch_branch(ecas, e + 1);
        gen((int*)ast_NumVal(n)); // condition
        // if (*(e - 1) != IMM) // ***FIX***
        //    fatal("case label not a numeric literal");
        emit(0x9900); // ldr r1, [sp, #0]
        emit(0x4288); // cmp r0, r1
        emit_cond_branch(e + 2, BZ);
        ecas = emit_call(0);
        if (*((int*)Case_entry(n).expr) == Switch)
            a = ecas;
        gen((int*)Case_entry(n).expr); // expression
        if (a != 0)
            ecas = a;
        break;
    case Break:
        patch = sys_malloc(sizeof(struct patch_s), 1);
        patch->addr = emit_call(0);
        patch->next = brks;
        brks = patch;
        break;
    case Continue:
        patch = sys_malloc(sizeof(struct patch_s), 1);
        patch->next = cnts;
        patch->addr = emit_call(0);
        cnts = patch;
        break;
    case Goto:
        label = (struct ident_s*)ast_NumVal(n);
        if (label->class == 0) {
            struct patch_s* l = sys_malloc(sizeof(struct patch_s), 1);
            l->addr = emit_call(0);
            l->next = (struct patch_s*)label->forward;
            label->forward = (uint16_t*)l;
        } else
            emit_branch((uint16_t*)label->val - 1);
        break;
    case Default:
        def = e;
        gen((int*)ast_NumVal(n));
        break;
    case Return:
        if (ast_NumVal(n))
            gen((int*)ast_NumVal(n));
        emit_leave();
        break;
    case Enter:
        emit_enter(ast_NumVal(n));
        gen(n + 2);
        // if (*(e - 1) != 0x46bd && *e != 0xbdf0)
        emit_leave(); // don't issue it again if already emitted by return stmt
        patch_pc_relative(0);
        break;
    case Label: // target of goto
        label = (struct ident_s*)ast_NumVal(n);
        if (label->class != 0)
            fatal("duplicate label definition");
        d = e;
        while (label->forward) {
            struct patch_s* l = (struct patch_s*)label->forward;
            patch_branch(l->addr, d + 1);
            label->forward = (uint16_t*)l->next;
            sys_free(l);
        }
        label->val = (int)d;
        label->class = Label;
        break;
    default:
        if (i != ';')
            fatal("%d: compiler error gen=%08x\n", lineno, i);
    }
}

static void check_label(int** tt) {
    if (tk != Id)
        return;
    char* ss = p;
    while (*ss == ' ' || *ss == '\t')
        ++ss;
    if (*ss == ':') {
        if (id->class != 0 || !(id->type == 0 || id->type == -1))
            fatal("invalid label");
        id->type = -1; // hack for id->class deficiency
        ast_Label((int)id);
        ast_Begin((int)*tt);
        *tt = n;
        next();
        next();
    }
}

static void loc_array_decl(int ct, int extent[3], int* dims, int* et, int* size) {
    *dims = 0;
    do {
        next();
        if (*dims == 0 && ct == Par && tk == ']') {
            extent[*dims] = 1;
            next();
        } else {
            expr(Cond);
            if (ast_Tk(n) != Num)
                fatal("non-const array size");
            if (ast_NumVal(n) <= 0)
                fatal("non-positive array dimension");
            if (tk != ']')
                fatal("missing ]");
            next();
            extent[*dims] = ast_NumVal(n);
            *size *= ast_NumVal(n);
            n += 2;
        }
        ++*dims;
    } while (tk == Bracket && *dims < 3);
    if (tk == Bracket)
        fatal("three subscript max on decl");
    switch (*dims) {
    case 1:
        *et = (extent[0] - 1);
        break;
    case 2:
        *et = ((extent[0] - 1) << 16) + (extent[1] - 1);
        if (extent[0] > 32768 || extent[1] > 65536)
            fatal("max bounds [32768][65536]");
        break;
    case 3:
        *et = ((extent[0] - 1) << 21) + ((extent[1] - 1) << 11) + (extent[2] - 1);
        if (extent[0] > 1024 || extent[1] > 1024 || extent[2] > 2048)
            fatal("max bounds [1024][1024][2048]");
        break;
    }
}

// statement parsing (syntax analysis, except for declarations)
static void stmt(int ctx) {
    struct ident_s* dd;
    int *a, *b, *c, *d;
    int i, j, nf, atk, sz;
    int nd[3];
    int bt;

    if (ctx == Glo && (tk < Enum || tk > Union))
        fatal("syntax: statement used outside function");

    switch (tk) {
    case Enum:
        next();
        // If current token is not "{", it means having enum type name.
        // Skip the enum type name.
        if (tk == Id)
            next();
        if (tk == '{') {
            next();
            i = 0; // Enum value starts from 0
            while (tk != '}') {
                // Current token should be enum name.
                // If current token is not identifier, stop parsing.
                if (tk != Id)
                    fatal("bad enum identifier");
                dd = id;
                next();
                if (tk == Assign) {
                    next();
                    expr(Cond);
                    if (ast_Tk(n) != Num)
                        fatal("bad enum initializer");
                    i = ast_NumVal(n);
                    n += 2; // Set enum value
                }
                dd->class = Num;
                dd->type = INT;
                dd->val = i++;
                if (tk == ',')
                    next(); // If current token is ",", skip.
            }
            next(); // Skip "}"
        } else if (tk == Id) {
            if (ctx != Par)
                fatal("enum can only be declared as parameter");
            id->type = INT;
            id->class = ctx;
            id->val = ld++;
            next();
        }
        return;
    case Char:
    case Int:
    case Float:
    case Struct:
    case Union:
        dd = id;
        switch (tk) {
        case Char:
        case Int:
        case Float:
            bt = (tk - Char) << 2;
            next();
            break;
        case Struct:
        case Union:
            atk = tk;
            next();
            if (tk == Id) {
                if (!id->type)
                    id->type = tnew++ << 2;
                bt = id->type;
                next();
            } else {
                bt = tnew++ << 2;
            }
            if (tk == '{') {
                next();
                if (members[bt >> 2])
                    fatal("duplicate structure definition");
                tsize[bt >> 2] = 0; // for unions
                i = 0;
                while (tk != '}') {
                    int mbt = INT; // Enum
                    switch (tk) {
                    case Char:
                    case Int:
                    case Float:
                        mbt = (tk - Char) << 2;
                        next();
                        break;
                    case Struct:
                    case Union:
                        next();
                        if (tk != Id || id->type <= ATOM_TYPE || id->type >= PTR)
                            fatal("bad struct/union declaration");
                        mbt = id->type;
                        next();
                        break;
                    }
                    while (tk != ';') {
                        ty = mbt;
                        // if the beginning of * is a pointer type,
                        // then type plus `PTR` indicates what kind of pointer
                        while (tk == Mul) {
                            next();
                            ty += PTR;
                        }
                        if (tk != Id)
                            fatal("bad struct member definition");
                        sz = (ty >= PTR) ? sizeof(int) : tsize[ty >> 2];
                        struct member_s* m = sys_malloc(sizeof(struct member_s), 1);
                        m->id = id;
                        m->etype = 0;
                        next();
                        if (tk == Bracket) {
                            j = ty;
                            loc_array_decl(0, nd, &nf, &m->etype, &sz);
                            ty = (j + PTR) | nf;
                        }
                        sz = (sz + 3) & -4;
                        m->offset = i;
                        m->type = ty;
                        m->next = members[bt >> 2];
                        members[bt >> 2] = m;
                        i += sz;
                        if (atk == Union) {
                            if (i > tsize[bt >> 2])
                                tsize[bt >> 2] = i;
                            i = 0;
                        }
                        if (tk == ',')
                            next();
                    }
                    next();
                }
                next();
                if (atk != Union)
                    tsize[bt >> 2] = i;
            }
            break;
        }
        /* parse statement such as 'int a, b, c;'
         * "enum" finishes by "tk == ';'", so the code below will be skipped.
         * While current token is not statement end or block end.
         */
        b = 0;
        while (tk != ';' && tk != '}' && tk != ',' && tk != ')') {
            ty = bt;
            // if the beginning of * is a pointer type, then type plus `PTR`
            // indicates what kind of pointer
            while (tk == Mul) {
                next();
                ty += PTR;
            }
            switch (ctx) { // check non-callable identifiers
            case Glo:
                if (tk != Id)
                    fatal("bad global declaration");
                if (id->class >= ctx)
                    fatal("duplicate global definition");
                break;
            case Loc:
                if (tk != Id)
                    fatal("bad local declaration");
                if (id->class >= ctx)
                    fatal("duplicate local definition");
                break;
            }
            next();
            if (tk == '(') {
                rtf = 0;
                rtt = (ty == 0 && !memcmp(dd->name, "void", 4)) ? -1 : ty;
            }
            dd = id;
            if (dd->forward && (dd->type != ty))
                fatal("Function return type does not match prototype");
            dd->type = ty;
            if (tk == '(') { // function
                if (b != 0)
                    fatal("func decl can't be mixed with var decl(s)");
                if (ctx != Glo)
                    fatal("nested function");
                if (ty > ATOM_TYPE && ty < PTR)
                    fatal("return type can't be struct");
                if (id->class == Func && id->val > (int)text_base && id->val < (int)e &&
                    id->forward == 0)
                    fatal("duplicate global definition");
                int ddetype = 0;
                dd->class = Func;       // type is function
                dd->val = (int)(e + 1); // function Pointer? offset/address
                next();
                nf = ld = 0; // "ld" is parameter's index.
                while (tk != ')') {
                    stmt(Par);
                    ddetype = ddetype * 2;
                    if (ty == FLOAT) {
                        ++nf;
                        ++ddetype;
                    }
                    if (tk == ',')
                        next();
                }
                if (ld > ADJ_MASK)
                    fatal("maximum of %d function parameters", ADJ_MASK);
                // function etype is not like other etypes
                next();
                ddetype = (ddetype << 10) + (nf << 5) + ld; // prm info
                if (dd->forward && (ddetype != dd->etype))
                    fatal("parameters don't match prototype");
                dd->etype = ddetype;
                uint16_t* se;
                if (tk == ';') { // check for prototype
                    if (!((int)e & 2))
                        emit(0x46c0); // nop
                    emit(0x4800);     // ldr r0, [pc, #0]
                    emit(0xe001);     // b.n 1
                    dd->forward = e;
                    emit_word(0);
                    emit(0x4700); // bx  r0
                } else {          // function with body
                    if (tk != '{')
                        fatal("bad function definition");
                    loc = ++ld;
                    if (dd->forward) {
                        uint16_t* te = e;
                        e = dd->forward;
                        emit_word(dd->val | 1);
                        e = te;
                        dd->forward = 0;
                    }
                    next();
                    // Not declaration and must not be function, analyze inner block.
                    // e represents the address which will store pc
                    // (ld - loc) indicates memory size to allocate
                    ast_Single(';');
                    while (tk != '}') {
                        int* t = n;
                        check_label(&t);
                        stmt(Loc);
                        if (t != n)
                            ast_Begin((int)t);
                    }
                    if (rtf == 0 && rtt != -1)
                        fatal("expecting return value");
                    ast_Enter(ld - loc);
                    ncas = 0;
                    se = e;
                    gen(n);
                }
                if (src_opt) {
                    printf("%d: %.*s\n", lineno, p - lp, lp);
                    lp = p;
                    disasm_address(&state, (int)(se + 1));
                    while (state.address < (int)e) {
                        uint16_t* nxt = (uint16_t*)(state.address + state.size);
                        disasm_thumb(&state, *nxt, *(nxt + 1));
                        printf("%s\n", state.text);
                    }
                }
                id = sym;
                while (id->tk) { // unwind symbol table locals
                    if (id->class == Loc || id->class == Par) {
                        id->class = id->hclass;
                        id->type = id->htype;
                        id->val = id->hval;
                        id->etype = id->hetype;
                    } else if (id->class == Label) { // clear id for next func
                        id->class = 0;
                        id->val = 0;
                        id->type = 0;
                    } else if (id->class == 0 && id->type == -1)
                        fatal("%d: label %.*s not defined\n", lineno, id->hash & 0x3f, id->name);
                    id++;
                }
            } else {
                if (ty > ATOM_TYPE && ty < PTR && tsize[bt >> 2] == 0)
                    fatal("struct/union forward declaration is unsupported");
                dd->hclass = dd->class;
                dd->class = ctx;
                dd->htype = dd->type;
                dd->type = ty;
                dd->hval = dd->val;
                dd->hetype = dd->etype;
                sz = (ty >= PTR) ? sizeof(int) : tsize[ty >> 2];
                if (tk == Bracket) {
                    i = ty;
                    loc_array_decl(ctx, nd, &j, &dd->etype, &sz);
                    ty = (i + PTR) | j;
                    dd->type = ty;
                }
                sz = (sz + 3) & -4;
                if (ctx == Glo) {
                    if (src_opt && !dd->inserted) {
                        int len = dd->hash & 0x3f;
                        char ch = dd->name[len];
                        dd->name[len] = 0;
                        disasm_symbol(&state, dd->name, (int)data, ARMMODE_THUMB);
                        dd->name[len] = ch;
                    }
                    dd->val = (int)data;
                    if (data + sz >= data_base + (DATA_BYTES / 4))
                        fatal("program data exceeds data segment");
                    data += sz;
                } else if (ctx == Loc) {
                    dd->val = (ld += sz / sizeof(int));
                } else if (ctx == Par) {
                    if (ty > ATOM_TYPE && ty < PTR) // local struct decl
                        fatal("struct parameters must be pointers");
                    dd->val = ld++;
                }
                if (tk == Assign) {
                    next();
                    if (ctx == Par)
                        fatal("default arguments not supported");
                    if (tk == '{' && (dd->type & 3))
                        init_array(dd, nd, j);
                    else {
                        if (ctx == Loc) {
                            if (b == 0)
                                ast_Single(';');
                            b = n;
                            ast_Loc(loc - dd->val);
                            a = n;
                            i = ty;
                            expr(Assign);
                            typecheck(Assign, i, ty);
                            ast_Assign((int)a, (ty << 16) | i);
                            ty = i;
                            ast_Begin((int)b);
                        } else { // ctx == Glo
                            i = ty;
                            expr(Cond);
                            typecheck(Assign, i, ty);
                            if (ast_Tk(n) != Num && ast_Tk(n) != NumF)
                                fatal("global assignment must eval to lit expr");
                            if (ty == CHAR + PTR && (dd->type & 3) != 1)
                                fatal("use decl char foo[nn] = \"...\";");
                            if ((ast_Tk(n) == Num && (i == CHAR || i == INT)) ||
                                (ast_Tk(n) == NumF && i == FLOAT))
                                *((int*)dd->val) = ast_NumVal(n);
                            else if (ty == CHAR + PTR) {
                                i = strlen((char*)ast_NumVal(n)) + 1;
                                if (i > (dd->etype + 1)) {
                                    i = dd->etype + 1;
                                    printf("%d: string truncated to width\n", lineno);
                                }
                                memcpy((char*)dd->val, (char*)ast_NumVal(n), i);
                            } else
                                fatal("unsupported global initializer");
                            n += 2;
                        }
                    }
                }
            }
            if (ctx != Par && tk == ',')
                next();
        }
        return;
    case If:
        next();
        if (tk != '(')
            fatal("open parenthesis expected");
        next();
        expr(Assign);
        a = n;
        if (tk != ')')
            fatal("close parenthesis expected");
        next();
        stmt(ctx);
        b = n;
        if (tk == Else) {
            next();
            stmt(ctx);
            d = n;
        } else
            d = 0;
        ast_Cond((int)d, (int)b, (int)a);
        return;
    case While:
        next();
        if (tk != '(')
            fatal("open parenthesis expected");
        next();
        expr(Assign);
        b = n; // condition
        if (tk != ')')
            fatal("close parenthesis expected");
        next();
        ++brkc;
        ++cntc;
        stmt(ctx);
        a = n; // parse body of "while"
        --brkc;
        --cntc;
        ast_While((int)b, (int)a, While);
        return;
    case DoWhile:
        next();
        ++brkc;
        ++cntc;
        stmt(ctx);
        a = n; // parse body of "do-while"
        --brkc;
        --cntc;
        if (tk != While)
            fatal("while expected");
        next();
        if (tk != '(')
            fatal("open parenthesis expected");
        next();
        ast_Single(';');
        expr(Assign);
        b = n;
        if (tk != ')')
            fatal("close parenthesis expected");
        next();
        ast_While((int)b, (int)a, DoWhile);
        return;
    case Switch:
        i = 0;
        j = (int)ncas;
        ncas = &i;
        next();
        if (tk != '(')
            fatal("open parenthesis expected");
        next();
        expr(Assign);
        a = n;
        if (tk != ')')
            fatal("close parenthesis expected");
        next();
        ++swtc;
        ++brkc;
        stmt(ctx);
        --swtc;
        --brkc;
        b = n;
        ast_Switch((int)b, (int)a);
        ncas = (int*)j;
        return;
    case Case:
        if (!swtc)
            fatal("case-statement outside of switch");
        i = *ncas;
        next();
        expr(Or);
        a = n;
        if (ast_Tk(n) != Num)
            fatal("case label not a numeric literal");
        j = ast_NumVal(n);
        // ast_NumVal(n);
        *ncas = j;
        ast_Single(';');
        if (tk != ':')
            fatal("colon expected");
        next();
        stmt(ctx);
        b = n;
        ast_Case((int)b, (int)a);
        return;
    case Break:
        if (!brkc)
            fatal("misplaced break statement");
        next();
        if (tk != ';')
            fatal("semicolon expected");
        next();
        ast_Single(Break);
        return;
    case Continue:
        if (!cntc)
            fatal("misplaced continue statement");
        next();
        if (tk != ';')
            fatal("semicolon expected");
        next();
        ast_Single(Continue);
        return;
    case Default:
        if (!swtc)
            fatal("default-statement outside of switch");
        next();
        if (tk != ':')
            fatal("colon expected");
        next();
        stmt(ctx);
        a = n;
        ast_Default((int)a);
        return;
    // RETURN_stmt -> 'return' expr ';' | 'return' ';'
    case Return:
        a = 0;
        next();
        if (tk != ';') {
            expr(Assign);
            a = n;
            if (rtt == -1)
                fatal("not expecting return value");
            typecheck(Eq, rtt, ty);
        } else {
            if (rtt != -1)
                fatal("return value expected");
        }
        rtf = 1; // signal a return statement exisits
        ast_Return((int)a);
        if (tk != ';')
            fatal("semicolon expected");
        next();
        return;
    /* For iteration is implemented as:
     * Init -> Cond -> Bz to end -> Jmp to Body
     * After -> Jmp to Cond -> Body -> Jmp to After
     */
    case For:
        next();
        if (tk != '(')
            fatal("open parenthesis expected");
        next();
        ast_Single(';');
        if (tk != ';')
            expr(Assign);
        while (tk == ',') {
            int* f = n;
            next();
            expr(Assign);
            ast_Begin((int)f);
        }
        d = n;
        if (tk != ';')
            fatal("semicolon expected");
        next();
        ast_Single(';');
        if (tk != ';') {
            expr(Assign);
            a = n; // Point to entry of for cond
            if (tk != ';')
                fatal("semicolon expected");
        } else
            a = 0;
        next();
        ast_Single(';');
        if (tk != ')')
            expr(Assign);
        while (tk == ',') {
            int* g = n;
            next();
            expr(Assign);
            ast_Begin((int)g);
        }
        b = n;
        if (tk != ')')
            fatal("close parenthesis expected");
        next();
        ++brkc;
        ++cntc;
        stmt(ctx);
        c = n;
        --brkc;
        --cntc;
        ast_For((int)d, (int)c, (int)b, (int)a);
        return;
    case Goto:
        next();
        if (tk != Id || (id->type != 0 && id->type != -1) || (id->class != Label && id->class != 0))
            fatal("goto expects label");
        id->type = -1; // hack for id->class deficiency
        ast_Goto((int)id);
        next();
        if (tk != ';')
            fatal("semicolon expected");
        next();
        return;
    // stmt -> '{' stmt '}'
    case '{':
        next();
        ast_Single(';');
        while (tk != '}') {
            a = n;
            check_label(&a);
            stmt(ctx);
            if (a != n)
                ast_Begin((int)a);
        }
        next();
        return;
    // stmt -> ';'
    case ';':
        next();
        ast_Single(';');
        return;
    default:
        expr(Assign);
        if (tk != ';' && tk != ',')
            fatal("semicolon expected");
        next();
    }
}

static float i_as_f(int i) {
    union {
        int i;
        float f;
    } u;
    u.i = i;
    return u.f;
}

static int f_as_i(float f) {
    union {
        int i;
        float f;
    } u;
    u.f = f;
    return u.i;
}

static int common_vfunc(int etype, int prntf, int* sp) {
    int stack[ADJ_MASK + ADJ_MASK + 2];
    int stkp = 0;
    int n_parms = (etype & ADJ_MASK);
    etype >>= 10;
    for (int j = n_parms - 1; j >= 0; j--)
        if ((etype & (1 << j)) == 0)
            stack[stkp++] = sp[j];
        else {
            if (stkp & 1)
                stack[stkp++] = 0;
            union {
                double d;
                int ii[2];
            } u;
            u.d = *((float*)&sp[j]);
            stack[stkp++] = u.ii[0];
            stack[stkp++] = u.ii[1];
        }
    int r = cc_printf(stack, stkp, prntf);
    if (prntf)
        fflush(stdout);
    return r;
}

static void x_exit(int rc) {
    asm(" mov sp, %1 \n"
        " mov r0, %0 \n"
        " pop {r6, r7, pc} \n"
        :
        : "r"(rc), "r"(exit_sp - 12));
}

static char* x_strdup(char* s) {
    int l = strlen(s);
    char* c = sys_malloc(l + 1, 0);
    strcpy(c, s);
    return c;
}

static int x_printf(int etype) {
    int* sp;
    asm volatile("mov %0, sp \n" : "=r"(sp) : : "r0");
    sp += 2;
    common_vfunc(etype, 1, sp);
}

static int x_sprintf(int etype) {
    int* sp;
    asm volatile("mov %0, sp \n" : "=r"(sp) : : "r0");
    sp += 2;
    common_vfunc(etype, 0, sp);
}

static void show_defines(const struct define_grp* grp) {
    if (grp->name == 0)
        return;
    printf("\nPredefined symbols:\n\n");
    int x, y;
    get_screen_xy(&x, &y);
    int pos = 0;
    for (; grp->name; grp++) {
        if (pos == 0) {
            pos = strlen(grp->name);
            printf("%s", grp->name);
        } else {
            if (pos + strlen(grp->name) + 2 > x) {
                pos = strlen(grp->name);
                printf("\n%s", grp->name);
            } else {
                pos += strlen(grp->name) + 2;
                printf(", %s", grp->name);
            }
        }
    }
    if (pos)
        printf("\n");
}

static void show_externals(int i) {
    printf("\nFunctions:\n\n");
    int x, y;
    get_screen_xy(&x, &y);
    int pos = 0;
    for (int j = 0; j < numof(externs); j++)
        if (externs[j].grp == includes[i].grp) {
            if (pos == 0) {
                pos = strlen(externs[j].name);
                printf("%s", externs[j].name);
            } else {
                if (pos + strlen(externs[j].name) + 2 > x) {
                    pos = strlen(externs[j].name);
                    printf("\n%s", externs[j].name);
                } else {
                    pos += strlen(externs[j].name) + 2;
                    printf(", %s", externs[j].name);
                }
            }
        }
    if (pos)
        printf("\n");
}

static void help(char* lib) {
    if (!lib) {
        printf("\n"
               "usage: cc [-s] [-u] [-h [lib]] [-D [symbol[ = value]]]\n"
               "          [-o filename] filename\n"
               "    -s      display disassembly and quit.\n"
               "    -o      name of executable output file.\n"
               "    -u      treat char type as unsigned\n"
               "    -D symbol [= value]\n"
               "            define symbol for limited pre-processor, can repeat\n"
               "    -h      Compiler help. lib lists externals.\n"
               "    filename\n"
               "            C source file name.\n"
               "Libraries:\n"
               "    %s",
               includes[0]);
        for (int i = 1; includes[i].name; i++) {
            printf(", %s", includes[i].name);
            if ((i % 8) == 0 && includes[i + 1].name)
                printf("\n    %s", includes[++i].name);
        }
        printf("\n");
        return;
    }
    for (int i = 0; includes[i].name; i++)
        if (!strcmp(lib, includes[i].name)) {
            show_externals(i);
            if (includes[i].grp)
                show_defines(includes[i].grp);
            return;
        }
    fatal("unknown lib %s", lib);
    return;
}

static void add_defines(const struct define_grp* d) {
    for (; d->name; d++) {
        p = (char*)d->name;
        next();
        id->class = Num;
        id->type = INT;
        id->val = d->val;
    }
}

#ifndef NDEBUG
void __no_inline_not_in_flash_func(dummy)(void) {
#include "cc_nops.h"
}
#endif

struct exe_s {
    int entry;
    int tsize;
    int dsize;
};

int cc(int mode, int argc, char** argv) {

    clear_globals();

    int rslt = -1;
    struct exe_s exe;

    if (setjmp(done_jmp))
        goto done;

    if (mode == 0) {
        sym_base = sym = sys_malloc(SYM_TBL_BYTES, 1);
        sym_text_base = sym_text = sys_malloc(SYM_TEXT_SIZE, 1);

        // Register keywords in symbol stack. Must match the sequence of enum
        p = "enum char int float struct union sizeof return goto break continue "
            "if do while for switch case default else void main";

        // call "next" to create symbol table entry.
        // store the keyword's token type in the symbol table entry's "tk" field.
        for (int i = Enum; i <= Else; ++i) {
            next();
            id->tk = i;
            id->class = Keyword; // add keywords to symbol table
        }

        next();

        id->tk = Char;
        id->class = Keyword; // handle void type
        next();
        struct ident_s* idmain = id;
        id->class = Main; // keep track of main

        data_base = data = &__StackLimit + TEXT_BYTES;
        memset(&__StackLimit, 0, TEXT_BYTES + DATA_BYTES);
        tsize = sys_malloc(TS_TBL_BYTES, 1);
        ast = sys_malloc(AST_TBL_BYTES, 1);
        n = ast + (AST_TBL_BYTES / 4) - 1;

        // add primitive types
        tsize[tnew++] = sizeof(char);
        tsize[tnew++] = sizeof(int);
        tsize[tnew++] = sizeof(float);
        tsize[tnew++] = 0; // reserved for another scalar type

        --argc;
        ++argv;
        char* lib_name = NULL;
        while (argc > 0 && **argv == '-') {
            if ((*argv)[1] == 'h') {
                --argc;
                ++argv;
                if (argc)
                    lib_name = *argv;
                help(lib_name);
                goto done;
            } else if ((*argv)[1] == 's') {
                src_opt = 1;
            } else if ((*argv)[1] == 'o') {
                --argc;
                ++argv;
                if (argc)
                    ofn = *argv;
            } else if ((*argv)[1] == 'u') {
                uchar_opt = 1;
            } else if ((*argv)[1] == 'D') {
                p = &(*argv)[2];
                next();
                if (tk != Id)
                    fatal("bad -D identifier");
                struct ident_s* dd = id;
                next();
                int i = 0;
                if (tk == Assign) {
                    next();
                    expr(Cond);
                    if (ast_Tk(n) != Num)
                        fatal("bad -D initializer");
                    i = ast_NumVal(n);
                    n += 2;
                }
                dd->class = Num;
                dd->type = INT;
                dd->val = i;
            } else
                argc = 0; // bad compiler option. Force exit.
            --argc;
            ++argv;
        }
        if (argc < 1) {
            help(NULL);
            goto done;
        }

        if (src_opt) {
            disasm_init(&state, DISASM_ADDRESS | DISASM_INSTR | DISASM_COMMENT);
            disasm_symbol(&state, "idiv", (uint32_t)__wrap___aeabi_idiv, ARMMODE_THUMB);
            disasm_symbol(&state, "i2f", (uint32_t)__wrap___aeabi_i2f, ARMMODE_THUMB);
            disasm_symbol(&state, "f2i", (uint32_t)__wrap___aeabi_f2iz, ARMMODE_THUMB);
            disasm_symbol(&state, "fadd", (uint32_t)__wrap___aeabi_fadd, ARMMODE_THUMB);
            disasm_symbol(&state, "fsub", (uint32_t)__wrap___aeabi_fsub, ARMMODE_THUMB);
            disasm_symbol(&state, "fmul", (uint32_t)__wrap___aeabi_fmul, ARMMODE_THUMB);
            disasm_symbol(&state, "fdiv", (uint32_t)__wrap___aeabi_fdiv, ARMMODE_THUMB);
            disasm_symbol(&state, "fcmple", (uint32_t)__wrap___aeabi_fcmple, ARMMODE_THUMB);
            disasm_symbol(&state, "fcmpge", (uint32_t)__wrap___aeabi_fcmpge, ARMMODE_THUMB);
            disasm_symbol(&state, "fcmpgt", (uint32_t)__wrap___aeabi_fcmpgt, ARMMODE_THUMB);
            disasm_symbol(&state, "fcmplt", (uint32_t)__wrap___aeabi_fcmplt, ARMMODE_THUMB);
        }
        add_defines(stdio_defines);
        add_defines(gpio_defines);
        add_defines(pwm_defines);
        add_defines(clk_defines);
        add_defines(i2c_defines);
        add_defines(spi_defines);
        add_defines(irq_defines);

        char* fn = sys_malloc(strlen(full_path(*argv)) + 3, 1);
        strcpy(fn, full_path(*argv));
        if (strrchr(fn, '.') == NULL)
            strcat(fn, ".c");
        fd = sys_malloc(sizeof(lfs_file_t), 1);
        if (fs_file_open(fd, fn, LFS_O_RDONLY) < LFS_ERR_OK) {
            sys_free(fd);
            fd = NULL;
            fatal("could not open %s \n", fn);
        }
        sys_free(fn);

#ifdef NDEBUG
        text_base = le = (uint16_t*)&__StackLimit;
#else
        text_base = le = (uint16_t*)&__StackLimit;
#endif
        e = text_base - 1;
        members = sys_malloc(MEMBER_DICT_BYTES, 1);

        get_line();

        // parse the program
        pplevt = -1;
        next();
        while (tk) {
            stmt(Glo);
            next();
        }
        // check for unpatched forward JMPs
        for (struct ident_s* scan = sym; scan->tk; ++scan)
            if (scan->class == Func && scan->forward)
                fatal("undeclared forward function %.*s", scan->hash & 0x3f, scan->name);
        fs_file_close(fd);
        sys_free(fd);
        fd = NULL;
        sys_free(ast);
        ast = NULL;
        sys_free(sym_base);
        sym_base = NULL;
        sys_free(sym_text_base);
        sym_text_base = NULL;
        sys_free(tsize);
        tsize = NULL;
        if (!idmain->val)
            fatal("main() not defined\n");
        exe.entry = idmain->val;
        if (ofn) {
            fd = sys_malloc(sizeof(lfs_file_t), 1);
            char* cp = full_path(ofn);
            if (fs_file_open(fd, cp, LFS_O_WRONLY | LFS_O_CREAT | LFS_O_TRUNC) < LFS_ERR_OK) {
                sys_free(fd);
                fd = NULL;
                fatal("could not create %s\n", full_path(ofn));
            }
            exe.tsize = ((e + 1) - text_base) * sizeof(*e);
            exe.dsize = data - data_base;
            if (fs_file_write(fd, &exe, sizeof(exe)) != sizeof(exe)) {
                fs_file_close(fd);
                fatal("error writing executable file");
            }
            if (fs_file_write(fd, text_base, exe.tsize) != exe.tsize) {
                fs_file_close(fd);
                fatal("error writing executable file");
            }
            if (fs_file_write(fd, data_base, exe.dsize) != exe.dsize) {
                fs_file_close(fd);
                fatal("error writing executable file");
            }
            fs_file_close(fd);
            sys_free(fd);
            fd = NULL;
            if (fs_setattr(full_path(ofn), 1, "exe", 4) < LFS_ERR_OK)
                fatal("unable to set executable attribute");
            goto done;
        }
        if (src_opt)
            goto done;
    } else {
        argc--;
        argc++;
        if (argc < 2)
            fatal("specify executable file name");
        ofn = full_path(argv[1]);
        char buf[4];
        if (fs_getattr(ofn, 1, buf, sizeof(buf)) != 4)
            fatal("file %s not found or not executable", ofn);
        if (memcmp(buf, "exe", 4))
            fatal("file %s not found or not executable", ofn);
        fd = sys_malloc(sizeof(lfs_file_t), 1);
        if (fs_file_open(fd, ofn, LFS_O_RDONLY) < LFS_ERR_OK)
            fatal("can't open file %s", ofn);
        if (fs_file_read(fd, &exe, sizeof(exe)) != sizeof(exe)) {
            fs_file_close(fd);
            fatal("error reading %s", ofn);
        }
        if (fs_file_read(fd, &__StackLimit, exe.tsize) != exe.tsize) {
            fs_file_close(fd);
            fatal("error reading %s", ofn);
        }
        if (fs_file_read(fd, &__StackLimit + TEXT_BYTES, exe.dsize) != exe.dsize) {
            fs_file_close(fd);
            fatal("error reading %s", ofn);
        }
        fs_file_close(fd);
        sys_free(fd);
        fd = NULL;
    }

    printf("\n");
    asm volatile("mov  r0, %1 \n"
                 "push {r0}   \n"
                 "mov  r0, %2 \n"
                 "push {r0}   \n"
                 "mov  r1, %3 \n"
                 "mov  %0, sp \n"
                 : "=r"(exit_sp)
                 : "r"(argc), "r"(argv), "r"(exe.entry | 1));
    asm volatile("blx  r1     \n"
                 "add  sp, #8 \n"
                 "mov  %0, r0 \n"
                 : "=r"(rslt));
    printf("\nCC = %d\n", rslt);
done:
    if (src_opt)
        disasm_cleanup(&state);
    if (fd)
        fs_file_close(fd);
    while (file_list) {
        if (file_list->is_dir)
            fs_dir_close(&file_list->u.dir);
        else
            fs_file_close(&file_list->u.file);
        file_list = file_list->next;
    }
    while (malloc_list)
        sys_free(malloc_list + 2);

    return rslt;
}<|MERGE_RESOLUTION|>--- conflicted
+++ resolved
@@ -417,23 +417,14 @@
     ncas = NULL;
     pcrel_1st = ecas = def = e = le = text_base = NULL;
     base_sp = tsize = n = malloc_list = NULL;
-<<<<<<< HEAD
-    sym_text_base = data_base = data = p = lp = fp = sym_text = NULL;
-=======
     data_base = data = p = lp = fp = sym_text = sym_text_base = ofn = NULL;
->>>>>>> c1d7cd13
     id = sym = sym_base = NULL;
     pcrel = brks = cnts = NULL;
     fd = NULL;
     file_list = NULL;
-<<<<<<< HEAD
-    swtc = brkc = cntc = tnew = tk = ty = loc = lineno = uchar_opt = src_opt = ld =
-        pplev = pplevt = pcrel_count = 0;
-=======
     swtc = brkc = cntc = tnew = tk = ty = loc = lineno = uchar_opt = src_opt = ld = pplev = pplevt =
         pcrel_count = 0;
     ncas = 0;
->>>>>>> c1d7cd13
     memset(&tkv, 0, sizeof(tkv));
     memset(&members, 0, sizeof(members));
     memset(&done_jmp, 0, sizeof(&done_jmp));
