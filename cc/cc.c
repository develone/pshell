/*
 * cc is capable of compiling a (subset of) C source files
 * There is no preprocessor.
 *
 * See C4 and AMaCC project repositories for baseline code.
 * float, array, struct support in squint project by HPCguy.
 * native code generation for RP Pico and Pico2 by lurk101.
 *
 */

// clib functions
#include <fcntl.h>
#include <limits.h>
#include <math.h>
#include <setjmp.h>
#include <stdarg.h>
#include <stdio.h>
#include <string.h>

// pico SDK hardware support functions
#include <hardware/adc.h>
#include <hardware/clocks.h>
#include <hardware/gpio.h>
#include <hardware/i2c.h>
#include <hardware/irq.h>
#include <hardware/pwm.h>
#include <hardware/spi.h>
#include <hardware/sync.h>

// pico SDK functions
#include <pico/rand.h>
#include <pico/stdio.h>
#include <pico/time.h>

// disassembler, compiler, and file system functions
#include "armdisasm.h"
#include "cc.h"
#include "cc_malloc.h"
#include "io.h"

// for compiler debug only,
// limited and not for normal use
#define EXE_DBG 0

// Uninitialized global data section
#define UDATA __attribute__((section(".ccudata")))

#define K 1024 // one kilobyte

#define DATA_BYTES (16 * K)       // data segment size
#define TEXT_BYTES (16 * K)       // code segment size
#define TS_TBL_BYTES (2 * K)      // type size table size (released at run time)
#define AST_TBL_BYTES (32 * K)    // abstract syntax table size (released at run time)
#define MEMBER_DICT_BYTES (4 * K) // struct member table size (released at run time)

#define CTLC 3 // control C ascii character

// VT100 escape sequences
#define VT_BOLD "\033[1m"
#define VT_NORMAL "\033[m"

// Number of bits for parameter count
#define ADJ_BITS 5
#define ADJ_MASK ((1 << ADJ_BITS) - 1)

// pshell common functions
extern char* full_path(char* name);                  // expand file name to full path name
extern int cc_printf(void* stk, int wrds, int prnt); // shim for printf and sprintf
extern void get_screen_xy(int* x, int* y);           // retrieve screem dimensions
extern void cc_exit(int rc);                         // C exit function
extern char __StackLimit[TEXT_BYTES + DATA_BYTES];   // start of code segment

#if PICO2350

// rp2350 float operation and conversion functions
// for the RP2040 these are builtin to the ROM
static void __wrap___aeabi_idiv() { asm volatile(" sdiv r0,r0,r1"); }

static void __wrap___aeabi_i2f() {
    asm volatile(" vmov s15,r0\n"
                 " vcvt.f32.s32 s15,s15\n"
                 " vmov r0,s15");
}

static void __wrap___aeabi_f2iz() {
    asm volatile(" vmov s15,r0\n"
                 " vcvt.s32.f32 s15,s15\n"
                 " vmov r0,s15");
}

static void __wrap___aeabi_fadd() {
    asm volatile(" vmov s15,r0\n"
                 " vmov s14,r1\n"
                 " vadd.f32 s15,s14,s15\n"
                 " vmov r0,s15");
}

static void __wrap___aeabi_fsub() {
    asm volatile(" vmov s15,r0\n"
                 " vmov s14,r1\n"
                 " vsub.f32 s15,s14,s15\n"
                 " vmov r0,s15");
}

static void __wrap___aeabi_fmul() {
    asm volatile(" vmov s15,r0\n"
                 " vmov s14,r1\n"
                 " vmul.f32 s15,s14,s15\n"
                 " vmov r0,s15");
}

static void __wrap___aeabi_fdiv() {
    asm volatile(" vmov s15,r0\n"
                 " vmov s14,r1\n"
                 " vdiv.f32 s15,s14,s15\n"
                 " vmov r0, s15");
}

static void __wrap___aeabi_fcmple() {
    asm volatile(" vmov s15,r0\n"
                 " vmov s14,r1\n"
                 " vcmpe.f32 s14,s15\n"
                 " vmrs APSR_nzcv,fpscr\n"
                 " ite ls\n"
                 " movls r0,#1\n"
                 " movhi r0,#0");
}

static void __wrap___aeabi_fcmpgt() {
    asm volatile(" vmov s15,r0\n"
                 " vmov s14,r1\n"
                 " vcmpe.f32 s14,s15\n"
                 " vmrs APSR_nzcv,fpscr\n"
                 " ite gt\n"
                 " movgt r0,#1\n"
                 " movle r0,#0");
}

static void __wrap___aeabi_fcmplt() {
    asm volatile(" vmov s15,r0\n"
                 " vmov s14,r1\n"
                 " vcmpe.f32 s14,s15\n"
                 " vmrs APSR_nzcv,fpscr\n"
                 " ite mi\n"
                 " movmi r0,#1\n"
                 " movpl r0,#0");
}

static void __wrap___aeabi_fcmpge() {
    asm volatile(" vmov s15,r0\n"
                 " vmov s14,r1\n"
                 " vcmpe.f32 s14,s15\n"
                 " vmrs APSR_nzcv,fpscr\n"
                 " ite ge\n"
                 " movge r0,#1\n"
                 " movlt r0,#0");
}

static void wrap_sqrtf() {
    asm volatile(" vmov s15,r0\n"
                 " vsqrt.f32 s15,s15\n"
                 " vmov r0, s15");
}
#endif

// SDK floating point functions
void __wrap___aeabi_idiv();
void __wrap___aeabi_i2f();
void __wrap___aeabi_f2iz();
void __wrap___aeabi_fadd();
void __wrap___aeabi_fsub();
void __wrap___aeabi_fmul();
void __wrap___aeabi_fdiv();
void __wrap___aeabi_fcmple();
void __wrap___aeabi_fcmpgt();
void __wrap___aeabi_fcmplt();
void __wrap___aeabi_fcmpge();

// accellerated SDK trig functions
void __wrap_sinf();
void __wrap_cosf();
void __wrap_tanf();
void __wrap_asinf();
void __wrap_acosf();
void __wrap_atanf();
void __wrap_sinhf();
void __wrap_coshf();
void __wrap_tanhf();
void __wrap_asinhf();
void __wrap_acoshf();
void __wrap_atanhf();

enum {
    aeabi_idiv = 1,
    aeabi_i2f,
    aeabi_f2iz,
    aeabi_fadd,
    aeabi_fsub,
    aeabi_fmul,
    aeabi_fdiv,
    aeabi_fcmple,
    aeabi_fcmpgt,
    aeabi_fcmplt,
    aeabi_fcmpge,
};

static void (*fops[])() = {
    0,
    __wrap___aeabi_idiv,
    __wrap___aeabi_i2f,
    __wrap___aeabi_f2iz,
    __wrap___aeabi_fadd,
    __wrap___aeabi_fsub,
    __wrap___aeabi_fmul,
    __wrap___aeabi_fdiv,
    __wrap___aeabi_fcmple,
    __wrap___aeabi_fcmpgt,
    __wrap___aeabi_fcmplt,
    __wrap___aeabi_fcmpge,
};

// patch list entry
struct patch_s {
    struct patch_s* next; // list link
    struct patch_s* locs; // list of patch locations for this address
    uint16_t* addr;       // patched address
    int val;              // patch value
    int ext;              // is external function address
};

// relocation list entry
struct reloc_s {
    struct reloc_s* next; // list link
    int addr;             // address
};

static struct reloc_s* relocs UDATA; // relocation list root
static int nrelocs UDATA;            // relocation list size

static char *p UDATA, *lp UDATA;                       // current position in source code
static char* data UDATA;                               // data/bss pointer
static char* data_base UDATA;                          // data/bss pointer
static int* base_sp UDATA;                             // stack
static uint16_t *e UDATA, *le UDATA, *text_base UDATA; // current position in emitted code
static uint16_t* ecas UDATA;                           // case statement patch-up pointer
static int* ncas UDATA;                                // case statement patch-up pointer
static uint16_t* def UDATA;                            // default statement patch-up pointer
static struct patch_s* brks UDATA;                     // break statement patch-up pointer
static struct patch_s* cnts UDATA;                     // continue statement patch-up pointer
static struct patch_s* pcrel UDATA;                    // pc relative address patch-up pointer
static uint16_t* pcrel_1st UDATA;                      // first relative load address in group
static int pcrel_count UDATA;                          // first relative load address in group
static int swtc UDATA;                                 // !0 -> in a switch-stmt context
static int brkc UDATA;                                 // !0 -> in a break-stmt context
static int cntc UDATA;                                 // !0 -> in a continue-stmt context
static int* tsize UDATA;                               // array (indexed by type) of type sizes
static int tnew UDATA;                                 // next available type
static int tk UDATA;                                   // current token
static union conv {                                    //
    int i;                                             // integer value
    float f;                                           // floating point value
} tkv UDATA;                                           // current token value
static int ty UDATA;                                   // current expression type
                                                       // bit 0:1 - tensor rank, eg a[4][4][4]
                                                       // 0=scalar, 1=1d, 2=2d, 3=3d
                                                       //   1d etype -- bit 0:30)
                                                       //   2d etype -- bit 0:15,16:30 [32768,65536]
//   3d etype -- bit 0:10,11:20,21:30 [1024,1024,2048]
// bit 2:9 - type
// bit 10:11 - ptr level
static int compound UDATA;            // manage precedence of compound assign expressions
static int rtf UDATA, rtt UDATA;      // return flag and return type for current function
static int loc UDATA;                 // local variable offset
static int lineno UDATA;              // current line number
static int src_opt UDATA;             // print source and assembly flag
#if PICO2350
static int inline_float_opt UDATA;    // generate inline float instructions flag
#endif
static int uchar_opt UDATA;           // use unsigned character variables
static int* n UDATA;                  // current position in emitted abstract syntax tree
                                      // With an AST, the compiler is not limited to generate
                                      // code on the fly with parsing.
                                      // This capability allows function parameter code to be
                                      // emitted and pushed on the stack in the proper
                                      // right-to-left order.
static int ld UDATA;                  // local variable depth
static int pplev UDATA, pplevt UDATA; // preprocessor conditional level
static int* ast UDATA;                // abstract syntax tree
static ARMSTATE state UDATA;          // disassembler state
int exit_sp UDATA;                    // stack at entry to main
static char* ofn UDATA;               // output file (executable) name
static int indef UDATA;               // parsing in define statement
static char* src_base UDATA;          // source code region

// identifier
struct ident_s {
    struct ident_s* next;
    int tk;     // type-id or keyword
    int hash;   // keyword hash
    char* name; // name of this identifier (not NULL terminated)
    /* fields starting with 'h' were designed to save and restore
     * the global class/type/val in order to handle the case if a
     * function declares a local with the same name as a global.
     */
    int class, hclass;    // FUNC, GLO (global var), LOC (local var), Syscall
    int type, htype;      // data type such as char and int
    int val, hval;        // address of symbol
    int etype, hetype;    // extended type info. different meaning for funcs.
    uint16_t* forward;    // forward call patch address
    uint8_t inserted : 1; // inserted in disassembler table
};

// symbol table
static struct ident_s *id UDATA, // currently parsed identifier
    *sym_base UDATA;             // symbol table (simple list of identifiers)

// struct member list entry
struct member_s {
    struct member_s* next; // list link
    struct ident_s* id;    // identifier name
    int offset;            // offset within struct
    int type;              // type
    int etype;             // extended type
};

static struct member_s** members UDATA; // array (indexed by type) of struct member lists

// tokens and classes (operators last and in precedence order)
// ( >= 128 so not to collide with ASCII-valued tokens)
#include "cc_tokns.h"

// operations
#include "cc_ops.h"

// types -- 4 scalar types, 1020 aggregate types, 4 tensor ranks, 8 ptr levels
// bits 0-1 = tensor rank, 2-11 = type id, 12-14 = ptr level
// 4 type ids are scalars: 0 = char/void, 1 = int, 2 = float, 3 = reserved
enum { CHAR = 0, INT = 4, FLOAT = 8, ATOM_TYPE = 11, PTR = 0x1000, PTR2 = 0x2000 };

// library help for external functions

// function group
struct define_grp {
    const char* name; // function group name
    const int val;    // index of 1st function in group
};

// predefined external functions
#include "cc_defs.h"

static jmp_buf done_jmp UDATA; // fatal error jump address

__attribute__((__noreturn__)) void fatal_func(const char* func, int lne, const char* fmt, ...) {
    printf("\n");
#ifndef NDEBUG
    printf("error in compiler function %s at line %d\n", func, lne);
#endif
    printf(VT_BOLD "Error : " VT_NORMAL);
    va_list ap;
    va_start(ap, fmt);
    vprintf(fmt, ap);
    va_end(ap);
    if (lineno > 0) {
        lp = src_base;
        int lno = lineno;
        while (--lno)
            lp = strchr(lp, '\n') + 1;
        p = strchr(lp, '\n');
        printf("\n" VT_BOLD "%d:" VT_NORMAL " %.*s\n", lineno, p - lp, lp);
    }
    longjmp(done_jmp, 1); // bail out
}

__attribute__((__noreturn__)) void run_fatal(const char* fmt, ...) {
    printf("\n" VT_BOLD "run time error : " VT_NORMAL);
    va_list ap;
    va_start(ap, fmt);
    vprintf(fmt, ap);
    va_end(ap);
    printf("\n");
    longjmp(done_jmp, 1); // bail out
}

// user malloc shim
static void* wrap_malloc(int len) { return cc_malloc(len, 0, 0); };
static void* wrap_calloc(int nmemb, int siz) { return cc_malloc(nmemb * siz, 0, 1); };
static void wrap_free(void* m) { cc_free(m, 1); };

// file control block
static struct file_handle {
    struct file_handle* next; // list link
    bool is_dir;              // bool, is a directory file
    union {
        lfs_file_t file; // LFS file control block
        lfs_dir_t dir;   // LFS directory control block
    } u;
} * file_list UDATA; // file list root

// user function shims
static int wrap_open(char* name, int mode) {
    struct file_handle* h = cc_malloc(sizeof(struct file_handle), 1, 1);
    h->is_dir = false;
    int lfs_mode = (mode & 0xf) + 1;
    if (mode & O_CREAT)
        lfs_mode |= LFS_O_CREAT;
    if (mode & O_EXCL)
        lfs_mode |= LFS_O_EXCL;
    if (mode & O_TRUNC)
        lfs_mode |= LFS_O_TRUNC;
    if (mode & O_APPEND)
        lfs_mode |= LFS_O_APPEND;
    if (fs_file_open(&h->u.file, full_path(name), lfs_mode) < LFS_ERR_OK) {
        cc_free(h, 1);
        return 0;
    }
    h->next = file_list;
    file_list = h;
    return (int)h;
}

static int wrap_opendir(char* name) {
    struct file_handle* h = cc_malloc(sizeof(struct file_handle), 1, 1);
    h->is_dir = true;
    if (fs_dir_open(&h->u.dir, full_path(name)) < LFS_ERR_OK) {
        cc_free(h, 1);
        return 0;
    }
    h->next = file_list;
    file_list = h;
    return (int)h;
}

static void wrap_close(int handle) {
    struct file_handle* last_h = (void*)&file_list;
    struct file_handle* h = file_list;
    while (h) {
        if (h == (struct file_handle*)handle) {
            last_h->next = h->next;
            if (h->is_dir)
                fs_dir_close(&h->u.dir);
            else
                fs_file_close(&h->u.file);
            cc_free(h, 1);
            return;
        }
        last_h = h;
        h = h->next;
    }
    run_fatal("closing unopened file!");
}

static int wrap_read(int handle, void* buf, int len) {
    struct file_handle* h = (struct file_handle*)handle;
    if (h->is_dir)
        fatal("use readdir to read from directories");
    return fs_file_read(&h->u.file, buf, len);
}

static int wrap_readdir(int handle, void* buf) {
    struct file_handle* h = (struct file_handle*)handle;
    if (!h->is_dir)
        fatal("use read to read from files");
    return fs_dir_read(&h->u.dir, buf);
}

static int wrap_write(int handle, void* buf, int len) {
    struct file_handle* h = (struct file_handle*)handle;
    return fs_file_write(&h->u.file, buf, len);
}

static int wrap_lseek(int handle, int pos, int set) {
    struct file_handle* h = (struct file_handle*)handle;
    return fs_file_seek(&h->u.file, pos, set);
};

static int wrap_popcount(int n) { return __builtin_popcount(n); };

static int wrap_printf(void){};
static int wrap_sprintf(void){};

static int wrap_remove(char* name) { return fs_remove(full_path(name)); };

static int wrap_rename(char* old, char* new) {
    char* fp = full_path(old);
    char* fpa = cc_malloc(strlen(fp) + 1, 1, 1);
    strcpy(fpa, fp);
    char* fpb = full_path(new);
    int r = fs_rename(fpa, fpb);
    cc_free(fpa, 1);
    return r;
}

static int wrap_screen_height(void) {
    int x, y;
    get_screen_xy(&x, &y);
    return y;
}

static int wrap_screen_width(void) {
    int x, y;
    get_screen_xy(&x, &y);
    return x;
}

static void wrap_wfi(void) { __wfi(); };

static int x_printf(int etype);
static int x_sprintf(int etype);
static char* x_strdup(char* s);

// external function table entry
struct externs_s {
    const char* name;             // function name
    const int etype;              // function return and parameter type
    const struct define_grp* grp; // help group
    const void* extrn;            // function address
    const int ret_float : 1;      // returns float
    const int is_printf : 1;      // printf function
    const int is_sprintf : 1;     // sprintf function
};

static const struct externs_s externs[] = {
#include "cc_extrns.h"
};

// help group definitions
static const struct {
    const char* name;
    const struct define_grp* grp;
} includes[] = {{"stdio", stdio_defines},   {"stdlib", stdlib_defines},
                {"string", string_defines}, {"math", math_defines},
                {"sync", sync_defines},     {"time", time_defines},
                {"gpio", gpio_defines},     {"pwm", pwm_defines},
                {"adc", adc_defines},       {"clocks", clk_defines},
                {"i2c", i2c_defines},       {"spi", spi_defines},
                {"irq", irq_defines},       {0}};

static lfs_file_t* fd UDATA;
static char* fp UDATA;

#define NUMOF(a) (sizeof(a) / sizeof(a[0]))

// binary search of external function table by name
static int extern_search(char* name) // get cache index of external function
{
    int first = 0, last = NUMOF(externs) - 1, middle;
    while (first <= last) {
        middle = (first + last) / 2;
        if (strcmp(name, externs[middle].name) > 0)
            first = middle + 1;
        else if (strcmp(name, externs[middle].name) < 0)
            last = middle - 1;
        else
            return middle;
    }
    return -1;
}

// Abstract syntax tree entry creation

static void push_ast(int l) {
    n -= l;
    if (n < ast)
        fatal("AST overflow compiler error. Program too big");
}

// AST table entry types

typedef struct {
    int tk;
    int v1;
} Double_entry_t;
#define Double_entry(a) (*((Double_entry_t*)a))
#define Double_words (sizeof(Double_entry_t) / sizeof(int))

typedef struct {
    int tk;
    int next;
    int addr;
    int n_parms;
    int parm_types;
} Func_entry_t;
#define Func_entry(a) (*((Func_entry_t*)a))
#define Func_words (sizeof(Func_entry_t) / sizeof(int))

static void ast_Func(int parm_types, int n_parms, int addr, int next, int tk) {
    push_ast(Func_words);
    Func_entry(n).parm_types = parm_types;
    Func_entry(n).n_parms = n_parms;
    Func_entry(n).addr = addr;
    Func_entry(n).next = next;
    Func_entry(n).tk = tk;
}

typedef struct {
    int tk;
    int cond;
    int incr;
    int body;
    int init;
} For_entry_t;
#define For_entry(a) (*((For_entry_t*)a))
#define For_words (sizeof(For_entry_t) / sizeof(int))

static void ast_For(int init, int body, int incr, int cond) {
    push_ast(For_words);
    For_entry(n).init = init;
    For_entry(n).body = body;
    For_entry(n).incr = incr;
    For_entry(n).cond = cond;
    For_entry(n).tk = For;
}

typedef struct {
    int tk;
    int cond_part;
    int if_part;
    int else_part;
} Cond_entry_t;
#define Cond_entry(a) (*((Cond_entry_t*)a))
#define Cond_words (sizeof(Cond_entry_t) / sizeof(int))

static void ast_Cond(int else_part, int if_part, int cond_part) {
    push_ast(Cond_words);
    Cond_entry(n).else_part = else_part;
    Cond_entry(n).if_part = if_part;
    Cond_entry(n).cond_part = cond_part;
    Cond_entry(n).tk = Cond;
}

typedef struct {
    int tk;
    int type;
    int right_part;
} Assign_entry_t;
#define Assign_entry(a) (*((Assign_entry_t*)a))
#define Assign_words (sizeof(Assign_entry_t) / sizeof(int))

static void ast_Assign(int right_part, int type) {
    push_ast(Assign_words);
    Assign_entry(n).right_part = right_part;
    Assign_entry(n).type = type;
    Assign_entry(n).tk = Assign;
}

typedef struct {
    int tk;
    int body;
    int cond;
} While_entry_t;
#define While_entry(a) (*((While_entry_t*)a))
#define While_words (sizeof(While_entry_t) / sizeof(int))

static void ast_While(int cond, int body, int tk) {
    push_ast(While_words);
    While_entry(n).cond = cond;
    While_entry(n).body = body;
    While_entry(n).tk = tk;
}

typedef struct {
    int tk;
    int cond;
    int cas;
} Switch_entry_t;
#define Switch_entry(a) (*((Switch_entry_t*)a))
#define Switch_words (sizeof(Switch_entry_t) / sizeof(int))

static void ast_Switch(int cas, int cond) {
    push_ast(Switch_words);
    Switch_entry(n).cas = cas;
    Switch_entry(n).cond = cond;
    Switch_entry(n).tk = Switch;
}

typedef struct {
    int tk;
    int next;
    int expr;
} Case_entry_t;
#define Case_entry(a) (*((Case_entry_t*)a))
#define Case_words (sizeof(Case_entry_t) / sizeof(int))

static void ast_Case(int expr, int next) {
    push_ast(Case_words);
    Case_entry(n).expr = expr;
    Case_entry(n).next = next;
    Case_entry(n).tk = Case;
}

typedef struct {
    int tk;
    int val;
    int way;
} CastF_entry_t;
#define CastF_entry(a) (*((CastF_entry_t*)a))
#define CastF_words (sizeof(CastF_entry_t) / sizeof(int))

static void ast_CastF(int way, int val) {
    push_ast(CastF_words);
    CastF_entry(n).tk = CastF;
    CastF_entry(n).val = val;
    CastF_entry(n).way = way;
}

typedef struct {
    int tk;
    int val;
} Enter_entry_t;
#define Enter_entry(a) (*((Enter_entry_t*)a))
#define Enter_words (sizeof(Enter_entry_t) / sizeof(int))

static uint16_t* ast_Enter(int val) {
    push_ast(Enter_words);
    Enter_entry(n).tk = Enter;
    Enter_entry(n).val = val;
}

// two word entries
static void ast_Return(int v1) {
    push_ast(Double_words);
    Double_entry(n).tk = Return;
    Double_entry(n).v1 = v1;
}

typedef struct {
    int tk;
    int oprnd;
} Oper_entry_t;
#define Oper_entry(a) (*((Oper_entry_t*)a))
#define Oper_words (sizeof(Oper_entry_t) / sizeof(int))

static void ast_Oper(int oprnd, int op) {
    push_ast(Oper_words);
    Oper_entry(n).tk = op;
    Oper_entry(n).oprnd = oprnd;
}

typedef struct {
    int tk;
    int val;
    int valH;
} Num_entry_t;
#define Num_entry(a) (*((Num_entry_t*)a))
#define Num_words (sizeof(Num_entry_t) / sizeof(int))

static void ast_Num(int val) {
    push_ast(Num_words);
    Num_entry(n).tk = Num;
    Num_entry(n).val = val;
    Num_entry(n).valH = 0;
}

static void ast_Label(int v1) {
    push_ast(Double_words);
    Double_entry(n).tk = Label;
    Double_entry(n).v1 = v1;
}

static void ast_Goto(int v1) {
    push_ast(Double_words);
    Double_entry(n).tk = Goto;
    Double_entry(n).v1 = v1;
}

static void ast_Default(int v1) {
    push_ast(Double_words);
    Double_entry(n).tk = Default;
    Double_entry(n).v1 = v1;
}

static void ast_NumF(int v1) {
    push_ast(Num_words);
    Num_entry(n).tk = NumF;
    Num_entry(n).val = v1;
    Num_entry(n).valH = 0;
}

static void ast_Loc(int addr) {
    push_ast(Double_words);
    Double_entry(n).tk = Loc;
    Double_entry(n).v1 = addr;
}

typedef struct {
    int tk;
    int typ;
} Load_entry_t;
#define Load_entry(a) (*((Load_entry_t*)a))
#define Load_words (sizeof(Load_entry_t) / sizeof(int))

static void ast_Load(int typ) {
    push_ast(Load_words);
    Load_entry(n).tk = Load;
    Load_entry(n).typ = typ;
}

typedef struct {
    int tk;
    int* next;
} Begin_entry_t;
#define Begin_entry(a) (*((Begin_entry_t*)a))
#define Begin_words (sizeof(Begin_entry_t) / sizeof(int))

static void ast_Begin(int* next) {
    push_ast(Begin_words);
    Begin_entry(n).tk = '{';
    Begin_entry(n).next = next;
}

// single word entry

typedef struct {
    int tk;
} Single_entry_t;
#define Single_entry(a) (*((Single_entry_t*)a))
#define Single_words (sizeof(Single_entry_t) / sizeof(int))

#define ast_Tk(a) (Single_entry(a).tk)

static void ast_Single(int k) {
    push_ast(Single_words);
    Single_entry(n).tk = k;
}

typedef struct {
    int tk;
} End_entry_t;
#define End_entry(a) (*((End_entry_t*)a))
#define End_words (sizeof(End_entry_t) / sizeof(int))

static void ast_End(void) {
    push_ast(End_words);
    End_entry(n).tk = ';';
}

static void expr(int lev);

/* parse next token
 * 1. store data into id and then set the id to current lexcial form
 * 2. set tk to appropriate type
 */
static void next() {
    char *pp, *tp, tc;
    int t, t2;
    struct ident_s* i2;

    /* using loop to ignore whitespace characters, but characters that
     * cannot be recognized by the lexical analyzer are considered blank
     * characters, such as '@' and '$'.
     */
    while ((tk = *p)) {
        ++p;
        if ((tk >= 'a' && tk <= 'z') || (tk >= 'A' && tk <= 'Z') || (tk == '_')) {
            pp = p - 1;
            while ((*p >= 'a' && *p <= 'z') || (*p >= 'A' && *p <= 'Z') ||
                   (*p >= '0' && *p <= '9') || (*p == '_'))
                tk = tk * 147 + *p++;
            tk = (tk << 6) + (p - pp); // hash plus symbol length
            // hash value is used for fast comparison. Since it is inaccurate,
            // we have to validate the memory content as well.
            id = sym_base;
            for (id = sym_base; id; id = id->next) { // find one free slot in table
                if (tk == id->hash &&                // if token is found (hash match), overwrite
                    !memcmp(id->name, pp, p - pp)) {
                    tk = id->tk;
                    return;
                }
            }
            /* At this point, existing symbol name is not found.
             * "id" points to the first unused symbol table entry.
             */
            id = cc_malloc(sizeof(struct ident_s), 1, 1);
            id->name = pp;
            id->hash = tk;
            id->forward = 0;
            id->inserted = 0;
            tk = id->tk = Id; // token type identifier
            id->next = sym_base;
            sym_base = id;
            return;
        }
        /* Calculate the constant */
        // first byte is a number, and it is considered a numerical value
        else if (tk >= '0' && tk <= '9') {
            tk = Num;                             // token is char or int
            tkv.i = strtoul((pp = p - 1), &p, 0); // octal, decimal, hex parsing
            if (*p == '.') {
                tkv.f = strtof(pp, &p);
                tk = NumF;
            } // float
            return;
        }
        switch (tk) {
        case '\n':
            if (src_opt) {
                printf("%d: %.*s", lineno, p - lp, lp);
                lp = p;
            }
            ++lineno;
            if (indef) {
                indef = 0;
                tk = ';';
                return;
            }
        case ' ':
        case '\t':
        case '\v':
        case '\f':
        case '\r':
            break;
        case '/':
            if (*p == '/') { // comment
                while (*p != 0 && *p != '\n')
                    ++p;
            } else if (*p == '*') { // C-style multiline comments
                for (++p; (*p != 0); ++p) {
                    pp = p + 1;
                    if (*p == '\n') {
                        ++lineno;
                    } else if (*p == '*' && *pp == '/') {
                        p += 1;
                        break;
                    }
                }
                if (*p)
                    ++p;
            } else {
                if (*p == '=') {
                    ++p;
                    tk = DivAssign;
                } else
                    tk = Div;
                return;
            }
            break;
        case '#': // skip include statements, and most preprocessor directives
            if (!strncmp(p, "define", 6)) {
                p += 6;
                next();
                i2 = id;
                // anything before eol?
                tp = p;
                while ((*tp == ' ') || (*tp == '\t'))
                    ++tp;
                if ((*tp != 0) && (*tp != '\n') && memcmp(tp, "//", 2) && memcmp(tp, "/*", 2)) {
                    // id->class = Glo;
                    indef = 1; // prevent recursive loop
                    next();
                    expr(Assign);
                    if ((ast_Tk(n) == Num) || (ast_Tk(n) == NumF)) {
                        id = i2;
                        id->class = ast_Tk(n);
                        id->type = ast_Tk(n) == Num ? INT : FLOAT;
                        id->val = Num_entry(n).val;
                        n += Num_words;
                        break;
                    } else
                        fatal("define value must be a constant integer or float expression");
                } else {
                    id->class = Num;
                    id->type = INT;
                    id->val = 0;
                }
            } else if ((t = !strncmp(p, "ifdef", 5)) || !strncmp(p, "ifndef", 6)) {
                p += 6;
                next();
                if (tk != Id)
                    fatal("No identifier");
                ++pplev;
                if ((((id->class != Num && id->class != NumF) ? 0 : 1) ^ (t ? 1 : 0)) & 1) {
                    t = pplevt;
                    pplevt = pplev - 1;
                    while (*p != 0 && *p != '\n')
                        ++p; // discard until end-of-line
                    do
                        next();
                    while (pplev != pplevt);
                    pplevt = t;
                }
            } else if (!strncmp(p, "if", 2)) {
                // ignore side effects of preprocessor if-statements
                ++pplev;
            } else if (!strncmp(p, "endif", 5)) {
                if (--pplev < 0)
                    fatal("preprocessor context nesting error");
                if (pplev == pplevt)
                    return;
            } else if (!strncmp(p, "pragma", 6)) {
                p += 6;
                while ((*p == ' ') || (*p == '\t'))
                    ++p;
                if (!strncmp(p, "uchar", 5))
                    uchar_opt = 1;
            }
            while (*p != 0 && *p != '\n')
                ++p; // discard until end-of-line
            break;
        case '\'': // quotes start with character (string)
        case '"':
            pp = data;
            while (*p != 0 && *p != tk) {
                if ((tkv.i = *p++) == '\\') {
                    switch (tkv.i = *p++) {
                    case 'n':
                        tkv.i = '\n';
                        break; // new line
                    case 't':
                        tkv.i = '\t';
                        break; // horizontal tab
                    case 'v':
                        tkv.i = '\v';
                        break; // vertical tab
                    case 'f':
                        tkv.i = '\f';
                        break; // form feed
                    case 'r':
                        tkv.i = '\r';
                        break; // carriage return
                    case 'b':
                        tkv.i = '\b';
                        break; // backspace
                    case '0':
                    case '1':
                    case '2':
                    case '3':
                    case '4':
                    case '5':
                    case '6':
                    case '7':
                        t = tkv.i - '0';
                        t2 = 1;
                        while (*p >= '0' & *p <= '7') {
                            if (++t2 > 3)
                                break;
                            t = (t << 3) + *p++ - '0';
                        }
                        if (t > 255)
                            fatal("bad octal character in string");
                        tkv.i = t; // octal representation
                        break;
                    case 'x':
                    case 'X':
                        t = 0;
                        while ((*p >= '0' & *p <= '9') || (*p >= 'a' & *p <= 'f') ||
                               (*p >= 'A' & *p <= 'F')) {
                            if (*p >= '0' & *p <= '9')
                                t = (t << 4) + *p++ - '0';
                            else if (*p >= 'A' & *p <= 'F')
                                t = (t << 4) + *p++ - 'A' + 10;
                            else
                                t = (t << 4) + *p++ - 'a' + 10;
                        }
                        if (t > 255)
                            fatal("bad hexadecimal character in string");
                        tkv.i = t; // hexadecimal representation
                        break;     // an int with value 0
                    }
                }
                // if it is double quotes (string literal), it is considered as
                // a string, copying characters to data
                if (tk == '"') {
                    if (data >= data_base + DATA_BYTES)
                        fatal("program data exceeds data segment");
                    *data++ = tkv.i;
                }
            }
            ++p;
            if (tk == '"')
                tkv.i = (int)pp;
            else
                tk = Num;
            return;
        case '=':
            if (*p == '=') {
                ++p;
                tk = Eq;
            } else
                tk = Assign;
            return;
        case '*':
            if (*p == '=') {
                ++p;
                tk = MulAssign;
            } else
                tk = Mul;
            return;
        case '+':
            if (*p == '+') {
                ++p;
                tk = Inc;
            } else if (*p == '=') {
                ++p;
                tk = AddAssign;
            } else
                tk = Add;
            return;
        case '-':
            if (*p == '-') {
                ++p;
                tk = Dec;
            } else if (*p == '>') {
                ++p;
                tk = Arrow;
            } else if (*p == '=') {
                ++p;
                tk = SubAssign;
            } else
                tk = Sub;
            return;
        case '[':
            tk = Bracket;
            return;
        case '&':
            if (*p == '&') {
                ++p;
                tk = Lan;
            } else if (*p == '=') {
                ++p;
                tk = AndAssign;
            } else
                tk = And;
            return;
        case '!':
            if (*p == '=') {
                ++p;
                tk = Ne;
            }
            return;
        case '<':
            if (*p == '=') {
                ++p;
                tk = Le;
            } else if (*p == '<') {
                ++p;
                if (*p == '=') {
                    ++p;
                    tk = ShlAssign;
                } else
                    tk = Shl;
            } else
                tk = Lt;
            return;
        case '>':
            if (*p == '=') {
                ++p;
                tk = Ge;
            } else if (*p == '>') {
                ++p;
                if (*p == '=') {
                    ++p;
                    tk = ShrAssign;
                } else
                    tk = Shr;
            } else
                tk = Gt;
            return;
        case '|':
            if (*p == '|') {
                ++p;
                tk = Lor;
            } else if (*p == '=') {
                ++p;
                tk = OrAssign;
            } else
                tk = Or;
            return;
        case '^':
            if (*p == '=') {
                ++p;
                tk = XorAssign;
            } else
                tk = Xor;
            return;
        case '%':
            if (*p == '=') {
                ++p;
                tk = ModAssign;
            } else
                tk = Mod;
            return;
        case '?':
            tk = Cond;
            return;
        case '.':
            tk = Dot;
        default:
            return;
        }
    }
}

// verify binary operations are legal
static void typecheck(int op, int tl, int tr) {
    int pt = 0, it = 0, st = 0;
    if (tl >= PTR)
        pt += 2; // is pointer?
    if (tr >= PTR)
        pt += 1;

    if (tl < FLOAT)
        it += 2; // is int?
    if (tr < FLOAT)
        it += 1;

    if (tl > ATOM_TYPE && tl < PTR)
        st += 2; // is struct/union?
    if (tr > ATOM_TYPE && tr < PTR)
        st += 1;

    if ((tl ^ tr) & (PTR | PTR2)) { // operation on different pointer levels
        if (op == Add && pt != 3 && (it & ~pt))
            ; // ptr + int or int + ptr ok
        else if (op == Sub && pt == 2 && it == 1)
            ; // ptr - int ok
        else if (op == Assign && pt == 2 && ast_Tk(n) == Num && Num_entry(n).val == 0)
            ; // ok
        else if (op >= Eq && op <= Le && ast_Tk(n) == Num && Num_entry(n).val == 0)
            ; // ok
        else
            fatal("bad pointer arithmetic or cast needed");
    } else if (pt == 3 && op != Assign && op != Sub &&
               (op < Eq || op > Le)) // pointers to same type
        fatal("bad pointer arithmetic");

    if (pt == 0 && op != Assign && (it == 1 || it == 2))
        fatal("cast operation needed");

    if (pt == 0 && st != 0)
        fatal("illegal operation with dereferenced struct");
}

static void bitopcheck(int tl, int tr) {
    if (tl >= FLOAT || tr >= FLOAT)
        fatal("bit operation on non-int types");
}

static bool is_power_of_2(int n) { return ((n - 1) & n) == 0; }

static void check_pc_relative(void);

/* expression parsing
 * lev represents an operator.
 * because each operator `token` is arranged in order of priority,
 * large `lev` indicates a high priority.
 *
 * Operator precedence (lower first):
 * Assign  =
 * Cond   ?
 * Lor    ||
 * Lan    &&
 * Or     |
 * Xor    ^
 * And    &
 * Eq     ==
 * Ne     !=
 * Ge     >=
 * Lt     <
 * Gt     >
 * Le     <=
 * Shl    <<
 * Shr    >>
 * Add    +
 * Sub    -
 * Mul    *
 * Div    /
 * Mod    %
 * Inc    ++
 * Dec    --
 * Bracket [
 */

#define COMPOUND 0x10000

static void expr(int lev) {
    int t, tc, tt, nf, *b, sz, *c;
    int memsub = 0;
    struct ident_s* d;
    struct member_s* m;

    check_pc_relative();

    switch (tk) {
    case Id:
        d = id;
        next();
        // function call
        if (tk == '(') {
            if (d->class == Func && d->val == 0)
                goto resolve_fnproto;
            if (d->class < Func || d->class > Syscall) {
                if (d->class != 0)
                    fatal("bad function call");
                d->type = INT;
                d->etype = 0;
            resolve_fnproto:
                d->class = Syscall;
                int namelen = d->hash & 0x3f;
                char ch = d->name[namelen];
                d->name[namelen] = 0;
                int ix = extern_search(d->name);
                d->name[namelen] = ch;
                if (ix < 0) {
                    char* cp = cc_malloc(namelen + 1, 1, 1);
                    memcpy(cp, d->name, namelen);
                    cp[namelen] = 0;
                    fatal("Unknown external function %s", cp);
                }
                d->val = ix;
                d->type = externs[ix].ret_float ? FLOAT : INT;
                d->etype = externs[ix].etype;
            }
            if (src_opt && !d->inserted) {
                d->inserted;
                int namelen = d->hash & 0x3f;
                char ch = d->name[namelen];
                d->name[namelen] = 0;
                if (d->class == Func)
                    disasm_symbol(&state, d->name, d->val, ARMMODE_THUMB);
                else
                    disasm_symbol(&state, d->name, (int)externs[d->val].extrn | 1, ARMMODE_THUMB);
                d->name[namelen] = ch;
            }
            next();
            t = 0;
            b = c = 0;
            tt = 0;
            nf = 0; // argument count
            while (tk != ')') {
                expr(Assign);
                if (c != 0) {
                    ast_Begin(c);
                    c = 0;
                }
                ast_Single((int)b);
                b = n;
                ++t;
                tt = tt * 2;
                if (ty == FLOAT) {
                    ++nf;
                    ++tt;
                }
                if (tk == ',') {
                    next();
                    if (tk == ')')
                        fatal("unexpected comma in function call");
                } else if (tk != ')')
                    fatal("missing comma in function call");
            }
            if (t > ADJ_MASK)
                fatal("maximum of %d function parameters", ADJ_MASK);
            tt = (tt << 10) + (nf << 5) + t; // func etype not like other etype
            if (d->etype != tt) {
                if (d->class == Func)
                    fatal("argument type mismatch");
                else if (!externs[d->val].is_printf && !externs[d->val].is_sprintf)
                    fatal("argument type mismatch");
            }
            next();
            // function or system call id
            ast_Func(tt, t, d->val, (int)b, d->class);
            ty = d->type;
        }
        // enumeration, only enums have ->class == Num
        else if (d->class == Num) {
            ast_Num(d->val);
            ty = INT;
        } else if (d->class == NumF) {
            ast_Num(d->val);
            ty = FLOAT;
        } else if (d->class == Func) {
            ast_Num(d->val | 1);
            ty = INT;
        } else {
            // Variable get offset
            switch (d->class) {
            case Loc:
            case Par:
                ast_Loc(loc - d->val);
                break;
            case Glo:
                ast_Num(d->val);
                break;
            default:
                fatal("undefined variable %.*s", d->hash & ADJ_MASK, d->name);
            }
            if ((d->type & 3) && d->class != Par) { // push reference address
                ty = d->type & ~3;
            } else {
                ast_Load((ty = d->type & ~3));
            }
        }
        break;
    // directly take an immediate value as the expression value
    // IMM recorded in emit sequence
    case Num:
        ast_Num(tkv.i);
        next();
        ty = INT;
        break;
    case NumF:
        ast_NumF(tkv.i);
        next();
        ty = FLOAT;
        break;
    case '"': // string, as a literal in data segment
        ast_Num(tkv.i);
        next();
        // continuous `"` handles C-style multiline text such as `"abc" "def"`
        while (tk == '"') {
            if (data >= data_base + DATA_BYTES)
                fatal("program data exceeds data segment");
            next();
        }
        if (data >= data_base + DATA_BYTES)
            fatal("program data exceeds data segment");
        data = (char*)(((int)data + sizeof(int)) & (-sizeof(int)));
        ty = CHAR + PTR;
        break;
    /* SIZEOF_expr -> 'sizeof' '(' 'TYPE' ')'
     * FIXME: not support "sizeof (Id)".
     */
    case Sizeof:
        next();
        if (tk != '(')
            fatal("open parenthesis expected in sizeof");
        next();
        d = 0;
        if (tk == Num || tk == NumF) {
            ty = (Int - Char) << 2;
            next();
        } else if (tk == Id) {
            d = id;
            ty = d->type;
            next();
        } else {
            ty = INT; // Enum
            switch (tk) {
            case Char:
            case Int:
            case Float:
                ty = (tk - Char) << 2;
                next();
                break;
            case Struct:
            case Union:
                next();
                if (tk != Id || id->type <= ATOM_TYPE || id->type >= PTR)
                    fatal("bad struct/union type");
                ty = id->type;
                next();
                break;
            }
            // multi-level pointers, plus `PTR` for each level
            while (tk == Mul) {
                next();
                ty += PTR;
            }
        }
        if (tk != ')')
            fatal("close parenthesis expected in sizeof");
        next();
        ast_Num((ty & 3) ? (((ty - PTR) >= PTR) ? sizeof(int) : tsize[(ty - PTR) >> 2])
                         : ((ty >= PTR) ? sizeof(int) : tsize[ty >> 2]));
        // just one dimension supported at the moment
        //   1d etype -- bit 0:30)
        //   2d etype -- bit 0:15,16:30 [32768,65536]
        //   3d etype -- bit 0:10,11:20,21:30 [1024,1024,2048]
        // bit 2:9 - type
        // bit 10:11 - ptr level
        if ((d != 0) && (ty & 3))
            switch (ty & 3) {
            case 1:
                Num_entry(n).val *= (id->etype & 0x7fffffff) + 1;
                break;
            case 2:
                Num_entry(n).val *= ((id->etype & 0xffff) + 1) * (((id->etype >> 16) & 0x7fff) + 1);
                break;
            case 3:
                Num_entry(n).val *= ((id->etype & 0x3ff) + 1) * (((id->etype >> 11) & 0x3ff) + 1) *
                                    (((id->etype >> 21) & 0x7ff) + 1);
                break;
            }
        ty = INT;
        break;
    // Type cast or parenthesis
    case '(':
        next();
        if (tk >= Char && tk <= Union) {
            switch (tk) {
            case Char:
            case Int:
            case Float:
                t = (tk - Char) << 2;
                next();
                break;
            default:
                next();
                if (tk != Id || id->type <= ATOM_TYPE || id->type >= PTR)
                    fatal("bad struct/union type");
                t = id->type;
                next();
                break;
            }
            // t: pointer
            while (tk == Mul) {
                next();
                t += PTR;
            }
            if (tk != ')')
                fatal("bad cast");
            next();
            expr(Inc); // cast has precedence as Inc(++)
            if (t != ty && (t == FLOAT || ty == FLOAT)) {
                if (t == FLOAT && ty < FLOAT) { // float : int
                    if (ast_Tk(n) == Num) {
                        ast_Tk(n) = NumF;
                        *((float*)&Num_entry(n).val) = Num_entry(n).val;
                    } else {
                        b = n;
                        ast_CastF(ITOF, (int)b);
                    }
                } else if (t < FLOAT && ty == FLOAT) { // int : float
                    if (ast_Tk(n) == NumF) {
                        ast_Tk(n) = Num;
                        Num_entry(n).val = *((float*)&Num_entry(n).val);
                    } else {
                        b = n;
                        ast_CastF(FTOI, (int)b);
                    }
                } else
                    fatal("explicit cast required");
            }
            ty = t;
        } else {
            expr(Assign);
            while (tk == ',') {
                next();
                b = n;
                expr(Assign);
                if (b != n)
                    ast_Begin(b);
            }
            if (tk != ')')
                fatal("close parenthesis expected");
            next();
        }
        break;
    case Mul: // "*", dereferencing the pointer operation
        next();
        expr(Inc); // dereference has the same precedence as Inc(++)
        if (ty < PTR)
            fatal("bad dereference");
        ty -= PTR;
        ast_Load(ty);
        break;
    case And: // "&", take the address operation
        /* when "token" is a variable, it takes the address first and
         * then LI/LC, so `--e` becomes the address of "a".
         */
        next();
        expr(Inc);
        if (ast_Tk(n) != Load)
            fatal("bad address-of");
        n += Load_words;
        ty += PTR;
        break;
    case '!': // "!x" is equivalent to "x == 0"
        next();
        expr(Inc);
        if (ty > ATOM_TYPE && ty < PTR)
            fatal("!(struct/union) is meaningless");
        if (ast_Tk(n) == Num)
            Num_entry(n).val = !Num_entry(n).val;
        else {
            ast_Num(0);
            ast_Oper((int)(n + Num_words), Eq);
        }
        ty = INT;
        break;
    case '~': // "~x" is equivalent to "x ^ -1"
        next();
        expr(Inc);
        if (ty > ATOM_TYPE)
            fatal("~ptr is illegal");
        if (ast_Tk(n) == Num)
            Num_entry(n).val = ~Num_entry(n).val;
        else {
            ast_Num(-1);
            ast_Oper((int)(n + Num_words), Xor);
        }
        ty = INT;
        break;
    case Add:
        next();
        expr(Inc);
        if (ty > ATOM_TYPE)
            fatal("unary '+' illegal on ptr");
        break;
    case Sub:
        next();
        expr(Inc);
        if (ty > ATOM_TYPE)
            fatal("unary '-' illegal on ptr");
        if (ast_Tk(n) == Num)
            Num_entry(n).val = -Num_entry(n).val;
        else if (ast_Tk(n) == NumF) {
            Num_entry(n).val ^= 0x80000000;
        } else if (ty == FLOAT) {
            ast_NumF(0xbf800000);
            ast_Oper((int)(n + Num_words), MulF);
        } else {
            ast_Num(-1);
            ast_Oper((int)(n + Num_words), Mul);
        }
        if (ty != FLOAT)
            ty = INT;
        break;
    case Inc:
    case Dec: // processing ++x and --x. x-- and x++ is handled later
        t = tk;
        next();
        expr(Inc);
        if (ty == FLOAT)
            fatal("no ++/-- on float");
        if (ast_Tk(n) != Load)
            fatal("bad lvalue in pre-increment");
        ast_Tk(n) = t;
        break;
    case 0:
        fatal("unexpected EOF in expression");
    default:
        if (tk & COMPOUND)
            tk ^= COMPOUND;
        else
            fatal("bad expression");
    }

    // "precedence climbing" or "Top Down Operator Precedence" method
    while (tk >= lev) {
        // tk is ASCII code will not exceed `Num=128`. Its value may be changed
        // during recursion, so back up currently processed expression type
        t = ty;
        b = n;
        switch (tk) {
        case Assign:
            if (t & 3)
                fatal("Cannot assign to array type lvalue");
            // the left part is processed by the variable part of `tk=ID`
            // and pushes the address
            if (ast_Tk(n) != Load)
                fatal("bad lvalue in assignment");
            // get the value of the right part `expr` as the result of `a=expr`
            n += Load_words;
            b = n;
            next();
            expr(Assign);
            typecheck(Assign, t, ty);
            ast_Assign((int)b, (ty << 16) | t);
            ty = t;
            break;
        case OrAssign: // right associated
        case XorAssign:
        case AndAssign:
        case ShlAssign:
        case ShrAssign:
        case AddAssign:
        case SubAssign:
        case MulAssign:
        case DivAssign:
        case ModAssign:
            if (t & 3)
                fatal("Cannot assign to array type lvalue");
            if (ast_Tk(n) != Load)
                fatal("bad lvalue in assignment");
            n += Load_words;
            b = n;
            ast_End();
            ast_Load(t);
            if (tk < ShlAssign)
                tk = Or + (tk - OrAssign);
            else
                tk = Shl + (tk - ShlAssign);
            tk |= COMPOUND;
            ty = t;
            compound = 1;
            expr(Assign);
            ast_Assign((int)b, (ty << 16) | t);
            ty = t;
            return;
        case Cond: // `x?a:b` is similar to if except that it relies on else
            next();
            expr(Assign);
            tc = ty;
            if (tk != ':')
                fatal("conditional missing colon");
            next();
            c = n;
            expr(Cond);
            if (tc != ty)
                fatal("both results need same type");
            ast_Cond((int)n, (int)c, (int)b);
            break;
        case Lor: // short circuit, the logical or
            next();
            expr(Lan);
            if (ast_Tk(n) == Num && ast_Tk(b) == Num) {
                Num_entry(b).val = Num_entry(b).val || Num_entry(n).val;
                n = b;
            } else
                ast_Oper((int)b, Lor);
            ty = INT;
            break;
        case Lan: // short circuit, logic and
            next();
            expr(Or);
            if (ast_Tk(n) == Num && ast_Tk(b) == Num) {
                Num_entry(b).val = Num_entry(b).val && Num_entry(n).val;
                n = b;
            } else
                ast_Oper((int)b, Lan);
            ty = INT;
            break;
        case Or: // push the current value, calculate the right value
            next();
            if (compound) {
                compound = 0;
                expr(Assign);
            } else
                expr(Xor);
            bitopcheck(t, ty);
            if (ast_Tk(n) == Num && ast_Tk(b) == Num) {
                Num_entry(b).val = Num_entry(b).val | Num_entry(n).val;
                n = b;
            } else
                ast_Oper((int)b, Or);
            ty = INT;
            break;
        case Xor:
            next();
            if (compound) {
                compound = 0;
                expr(Assign);
            } else
                expr(And);
            bitopcheck(t, ty);
            if (ast_Tk(n) == Num && ast_Tk(b) == Num) {
                Num_entry(b).val = Num_entry(b).val ^ Num_entry(n).val;
                n = b;
            } else
                ast_Oper((int)b, Xor);
            ty = INT;
            break;
        case And:
            next();
            if (compound) {
                compound = 0;
                expr(Assign);
            } else
                expr(Eq);
            bitopcheck(t, ty);
            if (ast_Tk(n) == Num && ast_Tk(b) == Num) {
                Num_entry(b).val = Num_entry(b).val & Num_entry(n).val;
                n = b;
            } else
                ast_Oper((int)b, And);
            ty = INT;
            break;
        case Eq:
            next();
            expr(Ge);
            typecheck(Eq, t, ty);
            if (ty == FLOAT) {
                if (ast_Tk(n) == NumF && ast_Tk(b) == NumF) {
                    Num_entry(b).val = Num_entry(n).val == Num_entry(b).val;
                    ast_Tk(b) = Num;
                    n = b;
                } else
                    ast_Oper((int)b, EqF);
            } else {
                if (ast_Tk(n) == Num && ast_Tk(b) == Num) {
                    Num_entry(b).val = Num_entry(b).val == Num_entry(n).val;
                    n = b;
                } else
                    ast_Oper((int)b, Eq);
            }
            ty = INT;
            break;
        case Ne:
            next();
            expr(Ge);
            typecheck(Ne, t, ty);
            if (ty == FLOAT) {
                if (ast_Tk(n) == NumF && ast_Tk(b) == NumF) {
                    Num_entry(b).val = Num_entry(n).val != Num_entry(b).val;
                    ast_Tk(b) = Num;
                    n = b;
                } else
                    ast_Oper((int)b, NeF);
            } else {
                if (ast_Tk(n) == Num && ast_Tk(b) == Num) {
                    Num_entry(b).val = Num_entry(b).val != Num_entry(n).val;
                    n = b;
                } else {
                    ast_Oper((int)b, Ne);
                }
            }
            ty = INT;
            break;
        case Ge:
            next();
            expr(Shl);
            typecheck(Ge, t, ty);
            if (ty == FLOAT) {
                if (ast_Tk(n) == NumF && ast_Tk(b) == NumF) {
                    Num_entry(b).val =
                        (*((float*)&Num_entry(b).val) >= *((float*)&Num_entry(n).val));
                    ast_Tk(b) = Num;
                    n = b;
                } else {
                    ast_Oper((int)b, GeF);
                }
            } else {
                if (ast_Tk(n) == Num && ast_Tk(b) == Num) {
                    Num_entry(b).val = Num_entry(b).val >= Num_entry(n).val;
                    n = b;
                } else
                    ast_Oper((int)b, Ge);
            }
            ty = INT;
            break;
        case Lt:
            next();
            expr(Shl);
            typecheck(Lt, t, ty);
            if (ty == FLOAT) {
                if (ast_Tk(n) == NumF && ast_Tk(b) == NumF) {
                    Num_entry(b).val =
                        (*((float*)&Num_entry(b).val) < *((float*)&Num_entry(n).val));
                    ast_Tk(b) = Num;
                    n = b;
                } else
                    ast_Oper((int)b, LtF);
            } else {
                if (ast_Tk(n) == Num && ast_Tk(b) == Num) {
                    Num_entry(b).val = Num_entry(b).val < Num_entry(n).val;
                    n = b;
                } else
                    ast_Oper((int)b, Lt);
            }
            ty = INT;
            break;
        case Gt:
            next();
            expr(Shl);
            typecheck(Gt, t, ty);
            if (ty == FLOAT) {
                if (ast_Tk(n) == NumF && ast_Tk(b) == NumF) {
                    Num_entry(b).val =
                        (*((float*)&Num_entry(b).val) > *((float*)&Num_entry(n).val));
                    ast_Tk(b) = Num;
                    n = b;
                } else
                    ast_Oper((int)b, GtF);
            } else {
                if (ast_Tk(n) == Num && ast_Tk(b) == Num) {
                    Num_entry(b).val = Num_entry(b).val > Num_entry(n).val;
                    n = b;
                } else
                    ast_Oper((int)b, Gt);
            }
            ty = INT;
            break;
        case Le:
            next();
            expr(Shl);
            typecheck(Le, t, ty);
            if (ty == FLOAT) {
                if (ast_Tk(n) == NumF && ast_Tk(b) == NumF) {
                    Num_entry(b).val =
                        (*((float*)&Num_entry(b).val) <= *((float*)&Num_entry(n).val));
                    ast_Tk(b) = Num;
                    n = b;
                } else
                    ast_Oper((int)b, LeF);
            } else {
                if (ast_Tk(n) == Num && ast_Tk(b) == Num) {
                    Num_entry(b).val = Num_entry(b).val <= Num_entry(n).val;
                    n = b;
                } else
                    ast_Oper((int)b, Le);
            }
            ty = INT;
            break;
        case Shl:
            next();
            if (compound) {
                compound = 0;
                expr(Assign);
            } else
                expr(Add);
            bitopcheck(t, ty);
            if (ast_Tk(n) == Num && ast_Tk(b) == Num) {
                Num_entry(b).val = (Num_entry(n).val < 0) ? Num_entry(b).val >> -Num_entry(n).val
                                                          : Num_entry(b).val << Num_entry(n).val;
                n = b;
            } else
                ast_Oper((int)b, Shl);
            ty = INT;
            break;
        case Shr:
            next();
            if (compound) {
                compound = 0;
                expr(Assign);
            } else
                expr(Add);
            bitopcheck(t, ty);
            if (ast_Tk(n) == Num && ast_Tk(b) == Num) {
                Num_entry(b).val = (Num_entry(n).val < 0) ? Num_entry(b).val << -Num_entry(n).val
                                                          : Num_entry(b).val >> Num_entry(n).val;
                n = b;
            } else
                ast_Oper((int)b, Shr);
            ty = INT;
            break;
        case Add:
            next();
            if (compound) {
                compound = 0;
                expr(Assign);
            } else
                expr(Mul);
            typecheck(Add, t, ty);
            if (ty == FLOAT) {
                if (ast_Tk(n) == NumF && ast_Tk(b) == NumF) {
                    *((float*)&Num_entry(b).val) =
                        (*((float*)&Num_entry(b).val) + *((float*)&Num_entry(n).val));
                    n = b;
                } else
                    ast_Oper((int)b, AddF);
            } else { // both terms are either int or "int *"
                tc = ((t | ty) & (PTR | PTR2)) ? (t >= PTR) : (t >= ty);
                c = n;
                if (tc)
                    ty = t;
                sz = (ty >= PTR2) ? sizeof(int) : ((ty >= PTR) ? tsize[(ty - PTR) >> 2] : 1);
                if (ast_Tk(n) == Num && tc) {
                    Num_entry(n).val *= sz;
                    sz = 1;
                } else if (ast_Tk(b) == Num && !tc) {
                    Num_entry(b).val *= sz;
                    sz = 1;
                }
                if (ast_Tk(n) == Num && ast_Tk(b) == Num) {
                    Num_entry(b).val += Num_entry(n).val;
                    n = b;
                } else if (sz != 1) {
                    ast_Num(sz);
                    ast_Oper((int)(tc ? c : b), Mul);
                    ast_Oper((int)(tc ? b : c), Add);
                } else
                    ast_Oper((int)b, Add);
            }
            break;
        case Sub:
            next();
            if (compound) {
                compound = 0;
                expr(Assign);
            } else
                expr(Mul);
            typecheck(Sub, t, ty);
            if (ty == FLOAT) {
                if (ast_Tk(n) == NumF && ast_Tk(b) == NumF) {
                    *((float*)&Num_entry(b).val) =
                        (*((float*)&Num_entry(b).val) - *((float*)&Num_entry(n).val));
                    n = b;
                } else
                    ast_Oper((int)b, SubF);
            } else {            // 4 cases: ptr-ptr, ptr-int, int-ptr (err), int-int
                if (t >= PTR) { // left arg is ptr
                    sz = (t >= PTR2) ? sizeof(int) : tsize[(t - PTR) >> 2];
                    if (ty >= PTR) { // ptr - ptr
                        if (ast_Tk(n) == Num && ast_Tk(b) == Num) {
                            Num_entry(b).val = (Num_entry(b).val - Num_entry(n).val) / sz;
                            n = b;
                        } else {
                            ast_Oper((int)b, Sub);
                            if (sz > 1) {
                                if (is_power_of_2(sz)) { // 2^n
                                    ast_Num(__builtin_popcount(sz - 1));
                                    ast_Oper((int)(n + Num_words), Shr);
                                } else {
                                    ast_Num(sz);
                                    ast_Oper((int)(n + Num_words), Div);
                                }
                            }
                        }
                        ty = INT;
                    } else { // ptr - int
                        if (ast_Tk(n) == Num) {
                            Num_entry(n).val *= sz;
                            if (ast_Tk(b) == Num) {
                                Num_entry(b).val = Num_entry(b).val - Num_entry(n).val;
                                n = b;
                            } else {
                                ast_Oper((int)b, Sub);
                            }
                        } else {
                            if (sz > 1) {
                                if (is_power_of_2(sz)) { // 2^n
                                    ast_Num(__builtin_popcount(sz - 1));
                                    ast_Oper((int)(n + Num_words), Shl);
                                } else {
                                    ast_Num(sz);
                                    ast_Oper((int)(n + Num_words), Mul);
                                }
                            }
                            ast_Oper((int)b, Sub);
                        }
                        ty = t;
                    }
                } else { // int - int
                    if (ast_Tk(n) == Num && ast_Tk(b) == Num) {
                        Num_entry(b).val = Num_entry(b).val - Num_entry(n).val;
                        n = b;
                    } else
                        ast_Oper((int)b, Sub);
                    ty = INT;
                }
            }
            break;
        case Mul:
            next();
            if (compound) {
                compound = 0;
                expr(Assign);
            } else
                expr(Inc);
            typecheck(Mul, t, ty);
            if (ty == FLOAT) {
                if (ast_Tk(n) == NumF && ast_Tk(b) == NumF) {
                    *((float*)&Num_entry(b).val) *= *((float*)&Num_entry(n).val);
                    n = b;
                } else
                    ast_Oper((int)b, MulF);
            } else {
                if (ast_Tk(n) == Num && ast_Tk(b) == Num) {
                    Num_entry(b).val *= Num_entry(n).val;
                    n = b;
                } else {
                    if (ast_Tk(n) == Num && Num_entry(n).val > 0 &&
                        is_power_of_2(Num_entry(n).val)) {
                        Num_entry(n).val = __builtin_popcount(Num_entry(n).val - 1);
                        ast_Oper((int)b, Shl); // 2^n
                    } else
                        ast_Oper((int)b, Mul);
                }
                ty = INT;
            }
            break;
        case Inc:
        case Dec:
            if (ty & 3)
                fatal("can't inc/dec an array variable");
            if (ty == FLOAT)
                fatal("no ++/-- on float");
            sz = (ty >= PTR2) ? sizeof(int) : ((ty >= PTR) ? tsize[(ty - PTR) >> 2] : 1);
            if (ast_Tk(n) != Load)
                fatal("bad lvalue in post-increment");
            ast_Tk(n) = tk;
            ast_Num(sz);
            ast_Oper((int)b, (tk == Inc) ? Sub : Add);
            next();
            break;
        case Div:
            next();
            if (compound) {
                compound = 0;
                expr(Assign);
            } else
                expr(Inc);
            typecheck(Div, t, ty);
            if (ty == FLOAT) {
                if (ast_Tk(n) == NumF && ast_Tk(b) == NumF) {
                    *((float*)&Num_entry(b).val) =
                        (*((float*)&Num_entry(b).val) / *((float*)&Num_entry(n).val));
                    n = b;
                } else
                    ast_Oper((int)b, DivF);
            } else {
                if (ast_Tk(n) == Num && ast_Tk(b) == Num) {
                    Num_entry(b).val /= Num_entry(n).val;
                    n = b;
                } else {
                    if (ast_Tk(n) == Num && Num_entry(n).val > 0 &&
                        is_power_of_2(Num_entry(n).val)) {
                        Num_entry(n).val = __builtin_popcount(Num_entry(n).val - 1);
                        ast_Oper((int)b, Shr); // 2^n
                    } else
                        ast_Oper((int)b, Div);
                }
                ty = INT;
            }
            break;
        case Mod:
            next();
            if (compound) {
                compound = 0;
                expr(Assign);
            } else
                expr(Inc);
            typecheck(Mod, t, ty);
            if (ty == FLOAT)
                fatal("use fmodf() for float modulo");
            if (ast_Tk(n) == Num && ast_Tk(b) == Num) {
                Num_entry(b).val %= Num_entry(n).val;
                n = b;
            } else {
                if (ast_Tk(n) == Num && Num_entry(n).val > 0 && is_power_of_2(Num_entry(n).val)) {
                    --Num_entry(n).val;
                    ast_Oper((int)b, And); // 2^n
                } else
                    ast_Oper((int)b, Mod);
            }
            ty = INT;
            break;
        case Dot:
            t += PTR;
            if (ast_Tk(n) == Load && Load_entry(n).typ > ATOM_TYPE && Load_entry(n).typ < PTR)
                n += Load_words; // struct
        case Arrow:
            if (t <= PTR + ATOM_TYPE || t >= PTR2)
                fatal("structure expected");
            next();
            if (tk != Id)
                fatal("structure member expected");
            m = members[(t - PTR) >> 2];
            while (m && m->id != id)
                m = m->next;
            if (!m)
                fatal("structure member not found");
            if (m->offset) {
                ast_Num(m->offset);
                ast_Oper((int)(n + Num_words), Add);
            }
            ty = m->type;
            next();
            if (!(ty & 3)) {
                ast_Load((ty >= PTR) ? INT : ty);
                break;
            }
            memsub = 1;
            int dim = ty & 3;
            int ee = m->etype;
            b = n;
            t = ty & ~3;
        case Bracket:
            if (t < PTR)
                fatal("pointer type expected");
            if (memsub == 0) {
                dim = id->type & 3;
                ee = id->etype;
            }
            int sum = 0, ii = dim - 1, *f = 0;
            int doload = 1;
            memsub = 0;
            sz = ((t = t - PTR) >= PTR) ? sizeof(int) : tsize[t >> 2];
            do {
                if (dim && tk != Bracket) { // ptr midway for partial subscripting
                    t += PTR * (ii + 1);
                    doload = 0;
                    break;
                }
                next();
                expr(Assign);
                if (ty >= FLOAT)
                    fatal("non-int array index");
                if (tk != ']')
                    fatal("close bracket expected");
                c = n;
                next();
                if (dim) {
                    int factor = ((ii == 2) ? (((ee >> 11) & 0x3ff) + 1) : 1);
                    factor *=
                        ((dim == 3 && ii >= 1) ? ((ee & 0x7ff) + 1)
                                               : ((dim == 2 && ii == 1) ? ((ee & 0xffff) + 1) : 1));
                    if (ast_Tk(n) == Num) {
                        // elision with struct offset for efficiency
                        if (ast_Tk(b) == Add && ast_Tk(b + Oper_words) == Num)
                            Num_entry(b + Oper_words).val += factor * Num_entry(n).val * sz;
                        else
                            sum += factor * Num_entry(n).val;
                        n += Num_words; // delete the subscript constant
                    } else {
                        // generate code to add a term
                        if (factor > 1) {
                            ast_Num(factor);
                            ast_Oper((int)c, Mul);
                        }
                        if (f)
                            ast_Oper((int)f, Add);
                        f = n;
                    }
                }
            } while (--ii >= 0);
            if (dim) {
                if (sum != 0) {
                    if (f) {
                        ast_Num(sum);
                        ast_Oper((int)f, Add);
                    } else {
                        sum *= sz;
                        sz = 1;
                        ast_Num(sum);
                    }
                } else if (!f)
                    goto add_simple;
            }
            if (sz > 1) {
                if (ast_Tk(n) == Num)
                    Num_entry(n).val *= sz;
                else {
                    ast_Num(sz);
                    ast_Oper((int)(n + Num_words), Mul);
                }
            }
            if (ast_Tk(n) == Num && ast_Tk(b) == Num) {
                Num_entry(b).val += Num_entry(n).val;
                n = b;
            } else
                ast_Oper((int)b, Add);
        add_simple:
            if (doload)
                ast_Load(((ty = t) >= PTR) ? INT : ty);
            break;
        default:
            fatal("%d: compiler error tk=%d\n", lineno, tk);
        }
    }
}

// global array initialization
static void init_array(struct ident_s* tn, int extent[], int dim) {
    int i, cursor, match, coff = 0, off, empty, *vi;
    int inc[3];

    inc[0] = extent[dim - 1];
    for (i = 1; i < dim; ++i)
        inc[i] = inc[i - 1] * extent[dim - (i + 1)];

    // Global is preferred to local.
    // Either suggest global or automatically move to global scope.
    if (tn->class != Glo)
        fatal("only global array initialization supported");

    switch (tn->type & ~3) {
    case (CHAR | PTR2):
        match = CHAR + PTR2;
        break;
    case (CHAR | PTR):
        match = CHAR + PTR;
        coff = 1;
        break; // strings
    case (INT | PTR):
        match = INT;
        break;
    case (FLOAT | PTR):
        match = FLOAT;
        break;
    default:
        fatal("array-init must be literal ints, floats, or strings");
    }

    vi = (int*)tn->val;
    i = 0;
    cursor = (dim - coff);
    do {
        if (tk == '{') {
            next();
            if (cursor)
                --cursor;
            else
                fatal("overly nested initializer");
            empty = 1;
            continue;
        } else if (tk == '}') {
            next();
            // skip remainder elements on this level (or set 0 if cmdline opt)
            if ((off = i % inc[cursor + coff]) || empty)
                i += (inc[cursor + coff] - off);
            if (++cursor == dim - coff)
                break;
        } else {
            expr(Cond);
            if (ast_Tk(n) != Num && ast_Tk(n) != NumF)
                fatal("non-literal initializer");

            if (ty == CHAR + PTR) {
                if (match == CHAR + PTR2) {
                    vi[i++] = Num_entry(n).val;
                } else if (match == CHAR + PTR) {
                    off = strlen((char*)Num_entry(n).val) + 1;
                    if (off > inc[0]) {
                        off = inc[0];
                        printf("%d: string '%s' truncated to %d chars\n", lineno,
                               (char*)Num_entry(n).val, off);
                    }
                    memcpy((char*)vi + i, (char*)Num_entry(n).val, off);
                    i += inc[0];
                } else
                    fatal("can't assign string to scalar");
            } else if (ty == match)
                vi[i++] = Num_entry(n).val;
            else if (ty == INT) {
                if (match == CHAR + PTR) {
                    *((char*)vi + i) = Num_entry(n).val;
                    i += inc[0];
                } else {
                    *((float*)&Num_entry(n).val) = (float)Num_entry(n).val;
                    vi[i++] = Num_entry(n).val;
                }
            } else if (ty == FLOAT) {
                if (match == INT) {
                    vi[i++] = (int)*((float*)(&Num_entry(n).val));
                } else
                    fatal("illegal char/string initializer");
            }
            n += Num_words; // clean up AST
            empty = 0;
        }
        if (tk == ',')
            next();
    } while (1);
}

<<<<<<< HEAD
// peep hole optimizer

// FROM:              TO:
// mov  r0, r7        mov  r3,r7
// push {r0}          movs r0,#n
// movs r0,#n
// pop  {r3}

static uint16_t pat0[] = {0x4638, 0xb401, 0x2000, 0xbc08};
static uint16_t msk0[] = {0xffff, 0xffff, 0xff00, 0xffff};
static uint16_t rep0[] = {0x463b, 0x2000};

// ldr  r0,[r0,#n0]   ldr  r3,[r0,#n0]
// push {r0}          movs r0,#n1
// movs r0, #n1
// pop  {r3}

static uint16_t pat1[] = {0x6800, 0xb401, 0x2000, 0xbc08};
static uint16_t msk1[] = {0xff00, 0xffff, 0xff00, 0xffff};
static uint16_t rep1[] = {0x6803, 0x2000};

// movs r0,#n         mov  r0,r7
// rsbs r0,r0         subs r0,#n
// add  r0,r7

static uint16_t pat2[] = {0x2000, 0x4240, 0x4438};
static uint16_t msk2[] = {0xff00, 0xffff, 0xffff};
static uint16_t rep2[] = {0x4638, 0x3800};

// push {r0}
// pop {r0}

static uint16_t pat3[] = {0xb401, 0xbc01};
static uint16_t msk3[] = {0xffff, 0xffff};
static uint16_t rep3[0] = {};

// movs r0,#n          mov r1,#n
// push {r0}
// pop  {r1}

static uint16_t pat4[] = {0x2000, 0xb401, 0xbc02};
static uint16_t msk4[] = {0xff00, 0xffff, 0xffff};
static uint16_t rep4[] = {0x2100};

// mov  r0,r7          mov  r3,r7
// subs r0,#n0         subs r3,#n0
// push {r0}           movs r0,#n1
// movs r0,#n1
// pop  {r3}

static uint16_t pat5[] = {0x4638, 0x3800, 0xb401, 0x2000, 0xbc08};
static uint16_t msk5[] = {0xffff, 0xff00, 0xffff, 0xff00, 0xffff};
static uint16_t rep5[] = {0x463b, 0x3b00, 0x2000};

// mov  r0,r7          ldr  r0,[r7,#0]
// ldr  r0,[r0,#0]

static uint16_t pat6[] = {0x4638, 0x6800};
static uint16_t msk6[] = {0xffff, 0xffff};
static uint16_t rep6[] = {0x6838};

// movs r0,#4           lsls r0,r3,#2
// muls r0,r3

static uint16_t pat7[] = {0x2004, 0x4358};
static uint16_t msk7[] = {0xffff, 0xffff};
static uint16_t rep7[] = {0x0098};

// mov  r0,r7          subs r3,r7,#4
// subs r0,#4          movs r0,#n1
// push {r0}
// movs r0,#n1
// pop  {r3}

static uint16_t pat8[] = {0x4638, 0x3804, 0xb401, 0x2000, 0xbc08};
static uint16_t msk8[] = {0xffff, 0xffff, 0xffff, 0xff00, 0xffff};
static uint16_t rep8[] = {0x1f3b, 0x2000};

// mov  r0, r7         sub r0,r7,#4
// subs r0, #4

static uint16_t pat9[] = {0x4638, 0x3804};
static uint16_t msk9[] = {0xffff, 0xffff};
static uint16_t rep9[] = {0x1f38};

// push {r0}            mov  r1,r0
// movs r0,#n           movs r0,#n
// pop  {r1}

static uint16_t pat10[] = {0xb401, 0x2000, 0xbc02};
static uint16_t msk10[] = {0xffff, 0xff00, 0xffff};
static uint16_t rep10[] = {0x4601, 0x2000};

// push {r0}            mov r1,r0
// pop  {r1}

static uint16_t pat11[] = {0xb401, 0xbc02};
static uint16_t msk11[] = {0xffff, 0xffff};
static uint16_t rep11[] = {0x4601};

// movs r0,#n           ldr r0,[r7,#n]
// add  r0,r7
// ldr  r0,[r0,#0]

static uint16_t pat12[] = {0x2000, 0x4438, 0x6800};
static uint16_t msk12[] = {0xff83, 0xffff, 0xffff};
static uint16_t rep12[] = {0x6838};

#if PICO2350

// vmov r0,s15
// vmov s15,r0

static uint16_t pat13[] = {0xee17, 0x0a90, 0xee07, 0x0a90};
static uint16_t msk13[] = {0xffff, 0xffff, 0xffff, 0xffff};
static uint16_t rep13[] = {};

// vmov    r0, s15      vmov.f32 s14,s15
// pop     {r1}         pop {r1}
// vmov    s14, r0

static uint16_t pat14[] = {0xee17, 0x0a90, 0xbc02, 0xee07, 0x0a10};
static uint16_t msk14[] = {0xffff, 0xffff, 0xffff, 0xffff, 0xffff};
static uint16_t rep14[] = {0xeeb0, 0x7a67, 0xbc02};

// vmov    r0, s15      pop {r1}
// pop     {r1}
// vmov    s15, r0

static uint16_t pat15[] = {0xee17, 0x0a90, 0xbc02, 0xee07, 0x0a90};
static uint16_t msk15[] = {0xffff, 0xffff, 0xffff, 0xffff, 0xffff};
static uint16_t rep15[] = {0xbc02};

// pop     {r1}         vpop {s14}
// vmov    s14, r1

static uint16_t pat16[] = {0xbc02, 0xee07, 0x1a10};
static uint16_t msk16[] = {0xffff, 0xffff, 0xffff};
static uint16_t rep16[] = {0xecbd, 0x7a01};

// pop     {r1}         vmov s15, r0
// vmov    s15, r0      vpop {s14]
// vmov    s14, r1

static uint16_t pat17[] = {0xbc02, 0xee07, 0x0a90, 0xee07, 0x1a10};
static uint16_t msk17[] = {0xffff, 0xffff, 0xffff, 0xffff, 0xffff};
static uint16_t rep17[] = {0xee07, 0x0a90, 0xecbd, 0x7a01};

// ldr r0, [r0, #n]     vldr s15,[r0, #n]
// vpop {s14}           vpop {s14}
// vmov s15, r0

static uint16_t pat18[] = {0x6800, 0xecbd, 0x7a01, 0xee07, 0x0a90};
static uint16_t msk18[] = {0xffe0, 0xffff, 0xffff, 0xffff, 0xffff};
static uint16_t rep18[] = {0xedd0, 0x7a00, 0xecbd, 0x7a01};

// ldr r0, [r0, #n]     vldr s15,[r0, #n]
// vmov s15, r0

static uint16_t pat19[] = {0x6800, 0xee07, 0x0a90};
static uint16_t msk19[] = {0xffe0, 0xffff, 0xffff};
static uint16_t rep19[] = {0xedd0, 0x7a00};

#endif

struct subs {
    int8_t from;
    int8_t to;
    int8_t lshft;
};

static const struct segs {
    uint8_t n_pats;
    uint8_t n_reps;
    uint8_t n_maps;
    uint16_t* pat;
    uint16_t* msk;
    uint16_t* rep;
    struct subs map[2];
} segments[] = {
    {NUMOF(pat0), NUMOF(rep0), 1, pat0, msk0, rep0, {{2, 1, 0}, {}}},
    {NUMOF(pat1), NUMOF(rep1), 2, pat1, msk1, rep1, {{0, 0, 0}, {2, 1, 0}}},
    {NUMOF(pat2), NUMOF(rep2), 1, pat2, msk2, rep2, {{0, 1, 0}, {}}},
    {NUMOF(pat3), NUMOF(rep3), 0, pat3, msk3, rep3, {{}, {}}},
    {NUMOF(pat4), NUMOF(rep4), 1, pat4, msk4, rep4, {{0, 0, 0}, {}}},
    {NUMOF(pat8), NUMOF(rep8), 1, pat8, msk8, rep8, {{3, 1, 0}, {}}},
    {NUMOF(pat5), NUMOF(rep5), 2, pat5, msk5, rep5, {{1, 1, 0}, {3, 2, 0}}},
    {NUMOF(pat6), NUMOF(rep6), 0, pat6, msk6, rep6, {{}, {}}},
    {NUMOF(pat7), NUMOF(rep7), 0, pat7, msk7, rep7, {{}, {}}},
    {NUMOF(pat9), NUMOF(rep9), 0, pat9, msk9, rep9, {{}, {}}},
    {NUMOF(pat10), NUMOF(rep10), 1, pat10, msk10, rep10, {{1, 1, 0}, {}}},
    {NUMOF(pat11), NUMOF(rep11), 0, pat11, msk11, rep11, {{}, {}}},
    {NUMOF(pat12), NUMOF(rep12), 1, pat12, msk12, rep12, {{0, 0, 4}, {}}},
#if PICO2350
    {NUMOF(pat13), NUMOF(rep13), 0, pat13, msk13, rep13, {{}, {}}},
    {NUMOF(pat14), NUMOF(rep14), 0, pat14, msk14, rep14, {{}, {}}},
    {NUMOF(pat15), NUMOF(rep15), 0, pat15, msk15, rep15, {{}, {}}},
    {NUMOF(pat16), NUMOF(rep16), 0, pat16, msk16, rep16, {{}, {}}},
    {NUMOF(pat17), NUMOF(rep17), 0, pat17, msk17, rep17, {{}, {}}},
    {NUMOF(pat18), NUMOF(rep18), 1, pat18, msk18, rep18, {{0, 1, 0}, {}}},
    {NUMOF(pat19), NUMOF(rep19), 1, pat19, msk19, rep19, {{0, 1, 0}, {}}},
#endif
};

static int peep_hole(const struct segs* s) {
    uint16_t rslt[32];
    int l = s->n_pats;
    uint16_t* pe = (e - l) + 1;
    if (pe < text_base)
        return 0;
    for (int i = 0; i < l; i++) {
        rslt[i] = pe[i] & ~s->msk[i];
        if ((pe[i] & s->msk[i]) != s->pat[i])
            return 0;
    }
    e -= l;
    l = s->n_reps;
    for (int i = 0; i < l; i++)
        pe[i] = s->rep[i];
    for (int i = 0; i < s->n_maps; ++i)
        pe[s->map[i].to] |= rslt[s->map[i].from] << s->map[i].lshft;
    e += l;
    return 1;
}

static void peep(void) {
restart:
    for (int i = 0; i < NUMOF(segments); ++i)
        if (peep_hole(&segments[i]))
            goto restart;
}

=======
>>>>>>> bbd6f1d7
// ARM CM code emitters

static void emit(uint16_t n) {
    if (e >= text_base + (TEXT_BYTES / sizeof(*e)) - 1)
        fatal("code segment exceeded, program is too big");
    *++e = n;
}

static void emit_branch(uint16_t* to);
static void emit_cond_branch(uint16_t* to, int cond);

static void emit_word(uint32_t n) {
    if (((int)e & 2) == 0)
        fatal("mis-aligned word");
    emit(n & 0xffff);
    emit(n >> 16);
}

static void emit_load_long_imm(int r, int val, int ext) {
    emit(0x4800 | (r << 8)); // ldr rr,[pc + offset n]
    struct patch_s* p = pcrel;
    while (p) {
        if (p->val == val)
            break;
        p = p->next;
    }
    if (!p) {
        ++pcrel_count;
        if (pcrel_1st == 0)
            pcrel_1st = e;
        p = cc_malloc(sizeof(struct patch_s), 1, 1);
        p->val = val;
        p->ext = ext;
        if (pcrel == 0)
            pcrel = p;
        else {
            struct patch_s* p2 = pcrel;
            while (p2->next)
                p2 = p2->next;
            p2->next = p;
        }
    }
    struct patch_s* pl = cc_malloc(sizeof(struct patch_s), 1, 1);
    pl->addr = e;
    pl->next = p->locs;
    p->locs = pl;
}

static void emit_load_immediate(int r, int val) {
    if (val >= 0 && val < 256) {       //
        emit(0x2000 | val | (r << 8)); // movs rr, #n
        return;
    }
    if (-val >= 0 && -val < 256) {
        emit(0x2000 | -val | (r << 8)); // movs rr, #n
        emit(0x4240 | (r << 3) | r);    // negs rr, rr
        return;
    }
    emit_load_long_imm(r, val, 0);
}

static void patch_pc_relative(int brnch) {
    int rel_count = pcrel_count;
    pcrel_count = 0;
    if (brnch) {
        if ((int)e & 2)
            emit(0x46c0); // nop ; (mov r8, r8)
        emit_branch(e + 2 * rel_count);
    } else {
        if (!((int)e & 2))
            emit(0x46c0); // nop ; (mov r8, r8)
    }
    while (pcrel) {
        struct patch_s* p = pcrel;
        while (p->locs) {
            struct patch_s* pl = p->locs;
            if ((*pl->addr & 0x4800) != 0x4800)
                fatal("unexpected compiler error");
            int te = (int)e + 2;
            int ta = (int)pl->addr + 2;
            if (ta & 2)
                ++ta;
            int ofs = (te - ta) / 4;
            if (ofs > 255)
                fatal("unexpected compiler error");
            *pl->addr |= ofs;
            p->locs = pl->next;
            cc_free(pl, 0);
        }
        emit_word(p->val);
        if (ofn && p->ext) {
            struct reloc_s* r = cc_malloc(sizeof(struct reloc_s), 1, 1);
            r->addr = (int)(e - 1);
            r->next = relocs;
            relocs = r;
            nrelocs++;
        }
        pcrel = p->next;
        cc_free(p, 0);
    }
    pcrel_1st = 0;
}

static void check_pc_relative(void) {
    if (pcrel_1st == 0)
        return;
    int te = (int)e + 4 * pcrel_count;
    int ta = (int)pcrel_1st;
    if ((te - ta) > 1000) // just under 1024
        patch_pc_relative(1);
}

static void emit_enter(int n) {
    emit(0xb580);             // push {r7,lr}
    emit(0x466f);             // mov  r7, sp
    if (n) {                  //
        if (n < 128)          //
            emit(0xb080 | n); // sub  sp, #n
        else {                //
            emit_load_immediate(3, -n * 4);
            emit(0x449d); // add sp, r3
        }
    }
}

static void emit_leave(void) {
    emit(0x46bd); // mov sp, r7
    emit(0xbd80); // pop {r7, pc}
}

static void emit_load_addr(int n) {
    emit_load_immediate(0, (n)*4);
    emit(0x4438); // add r0,r7
}

static void emit_push(int n) {
    emit(0xb400 | (1 << n)); // push {rn}
}

static void emit_pop(int n) {
    emit(0xbc00 | (1 << n)); // pop {rn}
}

static void emit_store(int n) {
    emit_pop(3);
    switch (n) {
    case SC:
        emit(0x7018); // strb r0,[r3,#0]
        break;
    case SI:
    case SF:
        emit(0x6018); // str r0,[r3,#0]
        break;
    default:
        fatal("unexpected compiler error");
    }
}

static void emit_load(int n) {
    switch (n) {
    case LC:
        emit(0x7800); // ldrb r0,[r0,#0]
        if (!uchar_opt)
            emit(0xb240); // sxtb r0,r0
        break;
    case LI:
    case LF:
        emit(0x6800); // ldr r0, [r0, #0]
        break;
    default:
        fatal("unexpected compiler error");
    }
}

static uint16_t* emit_call(int n);

static void emit_branch(uint16_t* to) {
    int ofs = to - (e + 1);
    if (ofs >= -1024 && ofs < 1024)
        emit(0xe000 | (ofs & 0x7ff)); // JMP n
    else
        emit_call((int)(to + 2));
}

static void emit_fop(int n) {
    if (!ofn) // if exe output emit negative external function index
        emit_load_long_imm(3, (int)fops[n], 0);
    else
        emit_load_long_imm(3, -n, 1);
    emit(0x4798); // blx r3
}

static void emit_cond_branch(uint16_t* to, int cond) {
    int ofs = to - (e + 1);
    if (ofs >= -128 && ofs < 128) {
        switch (cond) {
        case BZ:
            emit(0xd000 | (ofs & 0xff)); // be to
            break;
        case BNZ:
            emit(0xd100 | (ofs & 0xff)); // bne to
            break;
        default:
            fatal("unexpected compiler error");
        }
        return;
    }
    if (ofs >= -1023 && ofs < 1024) {
        switch (cond) {
        case BZ:
            emit(0xd100); // bne *+2
            break;
        case BNZ:
            emit(0xd000); // be *+2
            break;
        default:
            fatal("unexpected compiler error");
        }
        --ofs;
        emit(0xe000 | (ofs & 0x7ff)); // JMP to
        return;
    }
    switch (cond) {
    case BZ:
        emit(0xd101); // bne *+3
        break;
    case BNZ:
        emit(0xd001); // be *+3
        break;
    default:
        fatal("unexpected compiler error");
    }
    emit_call((int)to); // JMP to
}

static void emit_oper(int op) {
    switch (op) {
    case OR:
        emit_pop(3);
        emit(0x4318); // orrs r0,r3
        break;
    case XOR:
        emit_pop(3);
        emit(0x4058); // eors r0,r3
        break;
    case AND:
        emit_pop(3);
        emit(0x4018); // ands r0,r3
        break;
    case SHL:
        emit(0x4603); // mov r3,r0
        emit_pop(0);
        emit(0x4098); // lsls r0,r3
        break;
    case SHR:
        emit(0x4603); // mov r3, r0
        emit_pop(0);
        emit(0x4118); // asrs r0,r3
        break;
    case SUB:
        emit_pop(3);
        emit(0x1a18); // subs r0,r3,r0;
        break;
    case ADD:
        emit_pop(3);
        emit(0x18c0); // adds r0,r3;
        break;
    case MUL:
        emit_pop(3);
        emit(0x4358); // muls r0,r3;
        break;

    case EQ:
        emit_pop(1);
        emit(0x1a08); // subs r0,r1,r0
        emit(0x4243); // negs r3,r0 //FIX
        emit(0x4158); // adcs r0,r3
        break;
    case NE:
        emit_pop(1);
        emit(0x1a08); // subs r0,r1,r0
        emit(0x1e43); // subs r3,r0,#1 //FIX
        emit(0x4198); // sbcs r0,r3
        break;
    case GE:
        emit_pop(1);
        emit(0x0003); // movs r3,r0
        emit(0x17c8); // asrs r0,r1,#31
        emit(0x0fda); // lsrs r2,r3,#31
        emit(0x4299); // cmp  r1,r3
        emit(0x4150); // adcs r0,r2
        break;
    case LT:
        emit_pop(1);
        emit(0x2301); // movs r3,#1
        emit(0x4281); // cmp  r1,r0
        emit(0xdb00); // blt.n L2
        emit(0x2300); // movs r3,#0
                      // L2:
        emit(0x0018); // movs r0,r3
        break;
    case GT:
        emit_pop(1);
        emit(0x2301); // movs r3,#1
        emit(0x4281); // cmp  r1,r0
        emit(0xdc00); // bgt.n L1
        emit(0x2300); // movs r3,#0
                      // L1:
        emit(0x0018); // movs r0,r3
        break;
    case LE:
        emit_pop(1);
        emit(0x0003); // movs r3,r0
        emit(0x0fc8); // lsrs r0,r1,#31
        emit(0x17da); // asrs r2,r3,#31
        emit(0x428b); // cmp  r3,r1
        emit(0x4150); // adcs r0,r2
        break;

    case DIV:
        emit(0x4601); // mov r1,r0
        emit_pop(0);  // pop {r0}
#if PICO2350
        emit(0xfb90);
        emit(0xf0f1); // sdiv    r0, r0, r1
#else
        emit_fop(aeabi_idiv);
#endif
        break;

    case MOD:
        emit(0x4601); // mov r1,r0
        emit_pop(0);  // pop {r0}
#if PICO2350
        emit(0xfb90);
        emit(0xf3f1); // sdiv    r3, r0, r1
        emit(0xfb03);
        emit(0x0011); // mls r0, r3, r1, r0
#else
        emit_fop(aeabi_idiv);
        emit(0x4608); // mov r0,r1
#endif
        break;

    default:
        fatal("unexpected compiler error");
    }
}

#if PICO2350
static void emit_float_prefix(void) {
    emit(0xee07);
    emit(0x0a90); // vmov s15,r0
    emit(0xee07);
    emit(0x1a10); // vmov s14,r1
}

static void emit_cmp_prefix(void) {
    emit_float_prefix();
    emit(0xeeb4);
    emit(0x7ae7); // vcmpe.f32 s14,s15
    emit(0xeef1);
    emit(0xfa10); // vmrs APSR_nzcv,fpscr
}
#endif

static void emit_float_oper(int op) {
    switch (op) {
    case ADDF:
        emit_pop(1); // pop {r1}
#if PICO2350
        if (inline_float_opt) {
            emit_float_prefix();
            emit(0xee77);
            emit(0x7a27); // vadd.f32 s15,s14,s15
            emit(0xee17);
            emit(0x0a90); // vmov r0,s15
        } else
            emit_fop((int)aeabi_fadd);
#else
        emit_fop((int)aeabi_fadd);
#endif
        break;
    case SUBF:
#if PICO2350
        emit_pop(1);
        if (inline_float_opt) {
            emit_float_prefix();
            emit(0xee77);
            emit(0x7a67); // vsub.f32 s15,s14,s15
            emit(0xee17);
            emit(0x0a90); // vmov r0,s15
        } else
            emit_fop((int)aeabi_fsub);
#else
        emit(0x0001); // movs r1,r0
        emit_pop(0);
        emit_fop((int)aeabi_fsub);
#endif
        break;
    case MULF:
        emit_pop(1);
#if PICO2350
        if (inline_float_opt) {
            emit_float_prefix();
            emit(0xee67);
            emit(0x7a27); // vmul.f32 s15,s14,s15
            emit(0xee17);
            emit(0x0a90); // vmov r0,s15
        } else
            emit_fop((int)aeabi_fmul);
#else
        emit_fop((int)aeabi_fmul);
#endif
        break;
    case DIVF:
#if PICO2350
        emit_pop(1);
        if (inline_float_opt) {
            emit_float_prefix();
            emit(0xeec7);
            emit(0x7a27); // vdiv.f32 s15,s14,s15
            emit(0xee17);
            emit(0x0a90); // vmov r0,s15
        } else
            emit_fop((int)aeabi_fdiv);
#else
        emit(0x0001); // movs r1,r0
        emit_pop(0);
        emit_fop((int)aeabi_fdiv);
#endif
        break;
    case GEF:
#if PICO2350
        emit_pop(1);
        if (inline_float_opt) {
            emit_cmp_prefix();
            emit(0xbfac); // ite ge
            emit(0x2001); // movge r0,#1
            emit(0x2000); // movlt r0,#0
        } else
            emit_fop((int)aeabi_fcmpge);
#else
        emit(0x0001); // movs r1,r0
        emit_pop(0);
        emit_fop((int)aeabi_fcmpge);
#endif
        break;
    case GTF:
#if PICO2350
        emit_pop(1);
        if (inline_float_opt) {
            emit_cmp_prefix();
            emit(0xbfcc); // ite gt
            emit(0x2001); // movgt r0,#1
            emit(0x2000); // movle r0,#0
        } else
            emit_fop((int)aeabi_fcmpgt);
#else
        emit(0x0001); // movs r1,r0
        emit_pop(0);
        emit_fop((int)aeabi_fcmpgt);
#endif
        break;
    case LTF:
#if PICO2350
        emit_pop(1);
        if (inline_float_opt) {
            emit_cmp_prefix();
            emit(0xbf4c); // ite mi
            emit(0x2001); // movmi r0,#1
            emit(0x2000); // movpl r0,#0
        } else
            emit_fop((int)aeabi_fcmplt);
#else
        emit(0x0001); // movs r1,r0
        emit_pop(0);
        emit_fop((int)aeabi_fcmplt);
#endif
        break;
    case LEF:
#if PICO2350
        emit_pop(1);
        if (inline_float_opt) {
            emit_cmp_prefix();
            emit(0xbf94); // ite ls
            emit(0x2001); // movls r0,#1
            emit(0x2000); // movhi r0,#0
        } else
            emit_fop((int)aeabi_fcmple);
#else
        emit(0x0001); // movs r1,r0
        emit_pop(0);
        emit_fop((int)aeabi_fcmple);
#endif
        break;
    case EQF:
        emit_oper(EQ);
        break;
    case NEF:
        emit_oper(NE);
        break;

    default:
        fatal("unexpected compiler error");
    }
}

static void emit_cast(int n) {
    switch (n) {
    case ITOF:
#if PICO2350
        if (inline_float_opt) {
            emit(0xee07);
            emit(0x0a90); // vmov s15,r0
            emit(0xeef8);
            emit(0x7ae7); // vcvt.f32.s32 s15,s15
            emit(0xee17);
            emit(0x0a90); // vmov r0,s15
        } else
            emit_fop((int)aeabi_i2f);
#else
        emit_fop((int)aeabi_i2f);
#endif
        break;
    case FTOI:
#if PICO2350
        if (inline_float_opt) {
            emit(0xee07);
            emit(0x0a90); // vmov s15,r0
            emit(0xeefd);
            emit(0x7ae7); // vcvt.s32.f32 s15,s15
            emit(0xee17);
            emit(0x0a90); // vmov r0,s15
        } else
            emit_fop((int)aeabi_f2iz);
#else
        emit_fop((int)aeabi_f2iz);
#endif
        break;
    default:
        fatal("unexpected compiler error");
    }
}

static void emit_adjust_stack(int n) {
    if (n)
        emit(0xb000 | n); // add sp, #n*4
}

static uint16_t* emit_call(int n) {
    if (n == 0) {
        emit(0);
        emit(0);
        return e - 1;
    }
    int ofs = (n - ((int)e + 6)) / 2;
    if (ofs < -8388608 || ofs > 8388607)
        fatal("subroutine call too far");
    int s = (ofs >> 31) & 1;
    int i1 = ((ofs >> 22) & 1) ^ 1;
    int i2 = ((ofs >> 21) & 1) ^ 1;
    int j1 = s ^ i1;
    int j2 = s ^ i2;
    int i11 = ofs & ((1 << 11) - 1);
    int i10 = (ofs >> 11) & ((1 << 10) - 1);
    emit(0xf000 | (s << 10) | i10);
    emit(0xd000 | (j1 << 13) | (j2 << 11) | i11);
    return e - 1;
}

static void emit_syscall(int n, int np) {
    const struct externs_s* p = externs + n;
    if (p->is_printf) {
        emit_load_immediate(0, np);
        if (!ofn)
            emit_load_long_imm(3, (int)x_printf, 0);
        else
            emit_load_long_imm(3, n, 1);
    } else if (p->is_sprintf) {
        emit_load_immediate(0, np);
        if (!ofn)
            emit_load_long_imm(3, (int)x_sprintf, 0);
        else
            emit_load_long_imm(3, n, 1);
    } else {
        int nparm = np & ADJ_MASK;
        if (nparm > 4)
            nparm = 4;
        while (nparm--)
            emit_pop(nparm);
        if (!ofn)
            emit_load_long_imm(3, (int)p->extrn, 1);
        else
            emit_load_long_imm(3, n, 1);
    }
    emit(0x4798); // blx r3
    int nparm = np & ADJ_MASK;
    if (p->is_printf || p->is_sprintf)
        emit_adjust_stack(nparm);
    else {
        nparm = (nparm > 4) ? nparm - 4 : 0;
        if (nparm)
            emit_adjust_stack(nparm);
    }
}

static void patch_branch(uint16_t* from, uint16_t* to) {
    if (*from != 0 || *(from + 1) != 0)
        fatal("unexpected compiler error");
    uint16_t* se = e;
    e = from - 1;
    emit_call((int)to);
    e = se;
}

// AST parsing for Thumb code generatiion

static void gen(int* n) {
    int i = ast_Tk(n), j, k, l;
    uint16_t *a, *b, *c, *d, *t;
    struct ident_s* label;
    struct patch_s* patch;

    check_pc_relative();

    switch (i) {
    case Num:
    case NumF:
        emit_load_immediate(0, Num_entry(n).val);
        break; // int or float value
    case Load:
        gen(n + Load_words);                                        // load the value
        if (Num_entry(n).val > ATOM_TYPE && Num_entry(n).val < PTR) // unreachable?
            fatal("struct copies not yet supported");
        emit_load((Num_entry(n).val >= PTR) ? LI : LC + (Num_entry(n).val >> 2));
        break;
    case Loc:
        emit_load_addr(Num_entry(n).val);
        break; // get address of variable
    case '{':
        gen(Begin_entry(n).next);
        gen(n + Begin_words);
        break;   // parse AST expr or stmt
    case Assign: // assign the value to variables
        gen((int*)Assign_entry(n).right_part);
        emit_push(0);
        gen(n + Assign_words); // xxxx
        l = Num_entry(n).val & 0xffff;
        // Add SC/SI instruction to save value in register to variable address
        // held on stack.
        if (l > ATOM_TYPE && l < PTR)
            fatal("struct assign not yet supported");
        if ((Num_entry(n).val >> 16) == FLOAT && l == INT)
            emit_fop((int)aeabi_f2iz);
        else if ((Num_entry(n).val >> 16) == INT && l == FLOAT)
            emit_fop((int)aeabi_i2f);
        emit_store((l >= PTR) ? SI : SC + (l >> 2));
        break;
    case Inc: // increment or decrement variables
    case Dec:
        gen(n + Oper_words);
        emit_push(0);
        emit_load((Num_entry(n).val == CHAR) ? LC : LI);
        emit_push(0);
        emit_load_immediate(
            0, (Num_entry(n).val >= PTR2)
                   ? sizeof(int)
                   : ((Num_entry(n).val >= PTR) ? tsize[(Num_entry(n).val - PTR) >> 2] : 1));
        emit_oper((i == Inc) ? ADD : SUB);
        emit_store((Num_entry(n).val == CHAR) ? SC : SI);
        break;
    case Cond:                              // if else condition case
        gen((int*)Cond_entry(n).cond_part); // condition
        // Add jump-if-zero instruction "BZ" to jump to false branch.
        // Point "b" to the jump address field to be patched later.
        emit(0x2800); // cmp r0,#0
        emit_cond_branch(e + 2, BNZ);
        b = emit_call(0);
        gen((int*)Cond_entry(n).if_part); // expression
        // Patch the jump address field pointed to by "b" to hold the address
        // of false branch. "+ 3" counts the "JMP" instruction added below.
        //
        // Add "JMP" instruction after true branch to jump over false branch.
        // Point "b" to the jump address field to be patched later.
        if (Cond_entry(n).else_part) {
            patch_branch(b, e + 3);
            b = emit_call(0);
            gen((int*)Cond_entry(n).else_part);
        } // else statment
        // Patch the jump address field pointed to by "d" to hold the address
        // past the false branch.
        patch_branch(b, e + 1);
        break;
    // operators
    /* If current token is logical OR operator:
     * Add jump-if-nonzero instruction "BNZ" to implement short circuit.
     * Point "b" to the jump address field to be patched later.
     * Parse RHS expression.
     * Patch the jump address field pointed to by "b" to hold the address past
     * the RHS expression.
     */
    case Lor:
        gen((int*)Num_entry(n).val);
        emit(0x2800); // cmp r0,#0
        emit_cond_branch(e + 2, BZ);
        b = emit_call(0);
        gen(n + Oper_words);
        patch_branch(b, e + 1);
        break;
    case Lan:
        gen((int*)Num_entry(n).val);
        emit(0x2800); // cmp r0,#0
        emit_cond_branch(e + 2, BNZ);
        b = emit_call(0);
        gen(n + Oper_words);
        patch_branch(b, e + 1);
        break;
    /* If current token is bitwise OR operator:
     * Add "PSH" instruction to push LHS value in register to stack.
     * Parse RHS expression.
     * Add "OR" instruction to compute the result.
     */
    case Or:
        gen((int*)Num_entry(n).val);
        emit_push(0);
        gen(n + Oper_words);
        emit_oper(OR);
        break;
    case Xor:
        gen((int*)Num_entry(n).val);
        emit_push(0);
        gen(n + Oper_words);
        emit_oper(XOR);
        break;
    case And:
        gen((int*)Num_entry(n).val);
        emit_push(0);
        gen(n + Oper_words);
        emit_oper(AND);
        break;
    case Eq:
        gen((int*)Num_entry(n).val);
        emit_push(0);
        gen(n + Oper_words);
        emit_oper(EQ);
        break;
    case Ne:
        gen((int*)Num_entry(n).val);
        emit_push(0);
        gen(n + Oper_words);
        emit_oper(NE);
        break;
    case Ge:
        gen((int*)Num_entry(n).val);
        emit_push(0);
        gen(n + Oper_words);
        emit_oper(GE);
        break;
    case Lt:
        gen((int*)Num_entry(n).val);
        emit_push(0);
        gen(n + Oper_words);
        emit_oper(LT);
        break;
    case Gt:
        gen((int*)Num_entry(n).val);
        emit_push(0);
        gen(n + Oper_words);
        emit_oper(GT);
        break;
    case Le:
        gen((int*)Num_entry(n).val);
        emit_push(0);
        gen(n + Oper_words);
        emit_oper(LE);
        break;
    case Shl:
        gen((int*)Num_entry(n).val);
        emit_push(0);
        gen(n + Oper_words);
        emit_oper(SHL);
        break;
    case Shr:
        gen((int*)Num_entry(n).val);
        emit_push(0);
        gen(n + Oper_words);
        emit_oper(SHR);
        break;
    case Add:
        gen((int*)Num_entry(n).val);
        emit_push(0);
        gen(n + Oper_words);
        emit_oper(ADD);
        break;
    case Sub:
        gen((int*)Num_entry(n).val);
        emit_push(0);
        gen(n + Oper_words);
        emit_oper(SUB);
        break;
    case Mul:
        gen((int*)Num_entry(n).val);
        emit_push(0);
        gen(n + Oper_words);
        emit_oper(MUL);
        break;
    case Div:
        gen((int*)Num_entry(n).val);
        emit_push(0);
        gen(n + Oper_words);
        emit_oper(DIV);
        break;
    case Mod:
        gen((int*)Num_entry(n).val);
        emit_push(0);
        gen(n + Oper_words);
        emit_oper(MOD);
        break;
    case AddF:
        gen((int*)Num_entry(n).val);
        emit_push(0);
        gen(n + Oper_words);
        emit_float_oper(ADDF);
        break;
    case SubF:
        gen((int*)Num_entry(n).val);
        emit_push(0);
        gen(n + Oper_words);
        emit_float_oper(SUBF);
        break;
    case MulF:
        gen((int*)Num_entry(n).val);
        emit_push(0);
        gen(n + Oper_words);
        emit_float_oper(MULF);
        break;
    case DivF:
        gen((int*)Num_entry(n).val);
        emit_push(0);
        gen(n + Oper_words);
        emit_float_oper(DIVF);
        break;
    case EqF:
        gen((int*)Num_entry(n).val);
        emit_push(0);
        gen(n + Oper_words);
        emit_float_oper(EQF);
        break;
    case NeF:
        gen((int*)Num_entry(n).val);
        emit_push(0);
        gen(n + Oper_words);
        emit_float_oper(NEF);
        break;
    case GeF:
        gen((int*)Num_entry(n).val);
        emit_push(0);
        gen(n + Oper_words);
        emit_float_oper(GEF);
        break;
    case LtF:
        gen((int*)Num_entry(n).val);
        emit_push(0);
        gen(n + Oper_words);
        emit_float_oper(LTF);
        break;
    case GtF:
        gen((int*)Num_entry(n).val);
        emit_push(0);
        gen(n + Oper_words);
        emit_float_oper(GTF);
        break;
    case LeF:
        gen((int*)Num_entry(n).val);
        emit_push(0);
        gen(n + Oper_words);
        emit_float_oper(LEF);
        break;
    case CastF:
        gen((int*)CastF_entry(n).val);
        emit_cast(CastF_entry(n).way);
        break;
    case Func:
    case Syscall:
        b = (uint16_t*)Func_entry(n).next;
        k = b ? Func_entry(n).n_parms : 0;
        int sj = 0;
        if (k) {
            l = Func_entry(n).parm_types >> 10;
            int* t;
            t = cc_malloc(sizeof(int) * (k + 1), 1, 1);
            j = 0;
            while (ast_Tk(b)) {
                t[j++] = (int)b;
                b = (uint16_t*)ast_Tk(b);
            }
            int sj = j;
            while (j >= 0) { // push arguments
                gen((int*)b + 1);
                emit_push(0);
                --j;
                b = (uint16_t*)t[j];
            }
            cc_free(t, 0);
        }
        if (i == Syscall)
            emit_syscall(Func_entry(n).addr, Func_entry(n).parm_types);
        else if (i == Func) {
            emit_call(Func_entry(n).addr);
            emit_adjust_stack(Func_entry(n).n_parms);
        }
        break;
    case While:
    case DoWhile:
        if (i == While)
            a = emit_call(0);
        b = (uint16_t*)brks;
        brks = 0;
        c = (uint16_t*)cnts;
        cnts = 0;
        d = e;
        gen((int*)While_entry(n).body); // loop body
        if (i == While)
            patch_branch(a, e + 1);
        while (cnts) {
            t = (uint16_t*)cnts->next;
            patch_branch(cnts->addr, e + 1);
            cc_free(cnts, 0);
            cnts = (struct patch_s*)t;
        }
        cnts = (struct patch_s*)c;
        gen((int*)While_entry(n).cond); // condition
        emit(0x2800);                   // cmp r0,#0
        emit_cond_branch(d - 1, BNZ);
        while (brks) {
            t = (uint16_t*)brks->next;
            patch_branch(brks->addr, e + 1);
            cc_free(brks, 0);
            brks = (struct patch_s*)t;
        }
        brks = (struct patch_s*)b;
        break;
    case For:
        gen((int*)For_entry(n).init); // init
        a = emit_call(0);
        b = (uint16_t*)brks;
        brks = 0;
        c = (uint16_t*)cnts;
        cnts = 0;
        gen((int*)For_entry(n).body); // loop body
        uint16_t* t2;
        while (cnts) {
            t = (uint16_t*)cnts->next;
            t2 = e;
            patch_branch(cnts->addr, e + 1);
            cc_free(cnts, 0);
            cnts = (struct patch_s*)t;
        }
        cnts = (struct patch_s*)c;
        gen((int*)For_entry(n).incr); // increment
        patch_branch(a, e + 1);
        if (For_entry(n).cond) {
            gen((int*)For_entry(n).cond); // condition
            emit(0x2800);                 // cmp r0,#0
            emit_cond_branch(a, BNZ);
        } else
            emit_branch(a);
        while (brks) {
            t = (uint16_t*)brks->next;
            patch_branch(brks->addr, e + 1);
            cc_free(brks, 0);
            brks = (struct patch_s*)t;
        }
        brks = (struct patch_s*)b;
        break;
    case Switch:
        gen((int*)Switch_entry(n).cond); // condition
        emit_push(0);
        a = ecas;
        ecas = emit_call(0);
        b = (uint16_t*)brks;
        d = def;
        def = 0;
        brks = 0;
        gen((int*)Switch_entry(n).cas); // case statment
        // deal with no default inside switch case
        patch_branch(ecas, (def ? def : e) + 1);
        while (brks) {
            t = (uint16_t*)brks->next;
            patch_branch((uint16_t*)(brks->addr), e + 1);
            cc_free(brks, 0);
            brks = (struct patch_s*)t;
        }
        emit_adjust_stack(1);
        brks = (struct patch_s*)b;
        def = d;
        break;
    case Case:
        a = 0;
        patch_branch(ecas, e + 1);
        gen((int*)Num_entry(n).val); // condition
        // if (*(e - 1) != IMM) // ***FIX***
        //     fatal("case label not a numeric literal");
        emit(0x9b00); // ldr r3, [sp, #0]
        emit(0x4298); // cmp r0, r3
        emit_cond_branch(e + 2, BZ);
        ecas = emit_call(0);
        if (*((int*)Case_entry(n).expr) == Switch)
            a = ecas;
        gen((int*)Case_entry(n).expr); // expression
        if (a != 0)
            ecas = a;
        break;
    case Break:
        patch = cc_malloc(sizeof(struct patch_s), 1, 1);
        patch->addr = emit_call(0);
        patch->next = brks;
        brks = patch;
        break;
    case Continue:
        patch = cc_malloc(sizeof(struct patch_s), 1, 1);
        patch->next = cnts;
        patch->addr = emit_call(0);
        cnts = patch;
        break;
    case Goto:
        label = (struct ident_s*)Num_entry(n).val;
        if (label->class == 0) {
            struct patch_s* l = cc_malloc(sizeof(struct patch_s), 1, 1);
            l->addr = emit_call(0);
            l->next = (struct patch_s*)label->forward;
            label->forward = (uint16_t*)l;
        } else
            emit_branch((uint16_t*)label->val - 1);
        break;
    case Default:
        def = e;
        gen((int*)Num_entry(n).val);
        break;
    case Return:
        if (Num_entry(n).val)
            gen((int*)Num_entry(n).val);
        emit_leave();
        break;
    case Enter:
        emit_enter(Num_entry(n).val);
        gen(n + Enter_words);
        emit_leave();
        patch_pc_relative(0);
        break;
    case Label: // target of goto
        label = (struct ident_s*)Num_entry(n).val;
        if (label->class != 0)
            fatal("duplicate label definition");
        d = e;
        while (label->forward) {
            struct patch_s* l = (struct patch_s*)label->forward;
            patch_branch(l->addr, d + 1);
            label->forward = (uint16_t*)l->next;
            cc_free(l, 0);
        }
        label->val = (int)d;
        label->class = Label;
        break;
    default:
        if (i != ';')
            fatal("%d: compiler error gen=%08x\n", lineno, i);
    }
}

static void check_label(int** tt) {
    if (tk != Id)
        return;
    char* ss = p;
    while (*ss == ' ' || *ss == '\t')
        ++ss;
    if (*ss == ':') {
        if (id->class != 0 || !(id->type == 0 || id->type == -1))
            fatal("invalid label");
        id->type = -1; // hack for id->class deficiency
        ast_Label((int)id);
        ast_Begin(*tt);
        *tt = n;
        next();
        next();
    }
}

static void loc_array_decl(int ct, int extent[3], int* dims, int* et, int* size) {
    *dims = 0;
    do {
        next();
        if (*dims == 0 && ct == Par && tk == ']') {
            extent[*dims] = 1;
            next();
        } else {
            expr(Cond);
            if (ast_Tk(n) != Num)
                fatal("non-const array size");
            if (Num_entry(n).val <= 0)
                fatal("non-positive array dimension");
            if (tk != ']')
                fatal("missing ]");
            next();
            extent[*dims] = Num_entry(n).val;
            *size *= Num_entry(n).val;
            n += Num_words;
        }
        ++*dims;
    } while (tk == Bracket && *dims < 3);
    if (tk == Bracket)
        fatal("three subscript max on decl");
    switch (*dims) {
    case 1:
        *et = (extent[0] - 1);
        break;
    case 2:
        *et = ((extent[0] - 1) << 16) + (extent[1] - 1);
        if (extent[0] > 32768 || extent[1] > 65536)
            fatal("max bounds [32768][65536]");
        break;
    case 3:
        *et = ((extent[0] - 1) << 21) + ((extent[1] - 1) << 11) + (extent[2] - 1);
        if (extent[0] > 1024 || extent[1] > 1024 || extent[2] > 2048)
            fatal("max bounds [1024][1024][2048]");
        break;
    }
}

// statement parsing (syntax analysis, except for declarations)
static void stmt(int ctx) {
    struct ident_s* dd;
    int *a, *b, *c, *d;
    int i, j, nf, atk, sz;
    int nd[3];
    int bt;

    if (ctx == Glo && (tk < Enum || tk > Union))
        fatal("syntax: statement used outside function");

    switch (tk) {
    case Enum:
        next();
        // If current token is not "{", it means having enum type name.
        // Skip the enum type name.
        if (tk == Id)
            next();
        if (tk == '{') {
            next();
            i = 0; // Enum value starts from 0
            while (tk != '}') {
                // Current token should be enum name.
                // If current token is not identifier, stop parsing.
                if (tk != Id)
                    fatal("bad enum identifier");
                dd = id;
                next();
                if (tk == Assign) {
                    next();
                    expr(Cond);
                    if (ast_Tk(n) != Num)
                        fatal("bad enum initializer");
                    i = Num_entry(n).val;
                    n += Num_words; // Set enum value
                }
                dd->class = Num;
                dd->type = INT;
                dd->val = i++;
                if (tk == ',')
                    next(); // If current token is ",", skip.
            }
            next(); // Skip "}"
        } else if (tk == Id) {
            if (ctx != Par)
                fatal("enum can only be declared as parameter");
            id->type = INT;
            id->class = ctx;
            id->val = ld++;
            next();
        }
        return;
    case Char:
    case Int:
    case Float:
    case Struct:
    case Union:
        dd = id;
        switch (tk) {
        case Char:
        case Int:
        case Float:
            bt = (tk - Char) << 2;
            next();
            break;
        case Struct:
        case Union:
            atk = tk;
            next();
            if (tk == Id) {
                if (!id->type)
                    id->type = tnew++ << 2;
                bt = id->type;
                next();
            } else {
                bt = tnew++ << 2;
            }
            if (tk == '{') {
                next();
                if (members[bt >> 2])
                    fatal("duplicate structure definition");
                tsize[bt >> 2] = 0; // for unions
                i = 0;
                while (tk != '}') {
                    int mbt = INT; // Enum
                    switch (tk) {
                    case Char:
                    case Int:
                    case Float:
                        mbt = (tk - Char) << 2;
                        next();
                        break;
                    case Struct:
                    case Union:
                        next();
                        if (tk != Id || id->type <= ATOM_TYPE || id->type >= PTR)
                            fatal("bad struct/union declaration");
                        mbt = id->type;
                        next();
                        break;
                    }
                    while (tk != ';') {
                        ty = mbt;
                        // if the beginning of * is a pointer type,
                        // then type plus `PTR` indicates what kind of pointer
                        while (tk == Mul) {
                            next();
                            ty += PTR;
                        }
                        if (tk != Id)
                            fatal("bad struct member definition");
                        sz = (ty >= PTR) ? sizeof(int) : tsize[ty >> 2];
                        struct member_s* m = cc_malloc(sizeof(struct member_s), 1, 1);
                        m->id = id;
                        m->etype = 0;
                        next();
                        if (tk == Bracket) {
                            j = ty;
                            loc_array_decl(0, nd, &nf, &m->etype, &sz);
                            ty = (j + PTR) | nf;
                        }
                        sz = (sz + 3) & -4;
                        m->offset = i;
                        m->type = ty;
                        m->next = members[bt >> 2];
                        members[bt >> 2] = m;
                        i += sz;
                        if (atk == Union) {
                            if (i > tsize[bt >> 2])
                                tsize[bt >> 2] = i;
                            i = 0;
                        }
                        if (tk == ',')
                            next();
                    }
                    next();
                }
                next();
                if (atk != Union)
                    tsize[bt >> 2] = i;
            }
            break;
        }
        /* parse statement such as 'int a, b, c;'
         * "enum" finishes by "tk == ';'", so the code below will be skipped.
         * While current token is not statement end or block end.
         */
        b = 0;
        while (tk != ';' && tk != '}' && tk != ',' && tk != ')') {
            ty = bt;
            // if the beginning of * is a pointer type, then type plus `PTR`
            // indicates what kind of pointer
            while (tk == Mul) {
                next();
                ty += PTR;
            }
            switch (ctx) { // check non-callable identifiers
            case Glo:
                if (tk != Id)
                    fatal("bad global declaration");
                if (id->class >= ctx)
                    fatal("duplicate global definition");
                break;
            case Loc:
                if (tk != Id)
                    fatal("bad local declaration");
                if (id->class >= ctx)
                    fatal("duplicate local definition");
                break;
            }
            next();
            if (tk == '(') {
                rtf = 0;
                rtt = (ty == 0 && !memcmp(dd->name, "void", 4)) ? -1 : ty;
            }
            dd = id;
            if (dd->forward && (dd->type != ty))
                fatal("Function return type does not match prototype");
            dd->type = ty;
            if (tk == '(') { // function
                if (b != 0)
                    fatal("func decl can't be mixed with var decl(s)");
                if (ctx != Glo)
                    fatal("nested function");
                if (ty > ATOM_TYPE && ty < PTR)
                    fatal("return type can't be struct");
                if (id->class == Func && id->val > (int)text_base && id->val < (int)e &&
                    id->forward == 0)
                    fatal("duplicate global definition");
                int ddetype = 0;
                dd->class = Func;       // type is function
                dd->val = (int)(e + 1); // function Pointer? offset/address
                next();
                nf = ld = 0; // "ld" is parameter's index.
                while (tk != ')') {
                    stmt(Par);
                    ddetype = ddetype * 2;
                    if (ty == FLOAT) {
                        ++nf;
                        ++ddetype;
                    }
                    if (tk == ',')
                        next();
                }
                if (ld > ADJ_MASK)
                    fatal("maximum of %d function parameters", ADJ_MASK);
                // function etype is not like other etypes
                next();
                ddetype = (ddetype << 10) + (nf << 5) + ld; // prm info
                if (dd->forward && (ddetype != dd->etype))
                    fatal("parameters don't match prototype");
                dd->etype = ddetype;
                uint16_t* se;
                if (tk == ';') { // check for prototype
                    se = e;
                    if (!((int)e & 2))
                        emit(0x46c0); // nop
                    emit(0x4800);     // ldr r0, [pc, #0]
                    emit(0xe001);     // b.n 1
                    dd->forward = e;
                    emit_word(0);
                    emit(0x4700); // bx  r0
                } else {          // function with body
                    if (tk != '{')
                        fatal("bad function definition");
                    loc = ++ld;
                    if (dd->forward) {
                        uint16_t* te = e;
                        e = dd->forward;
                        emit_word(dd->val | 1);
                        e = te;
                        dd->forward = 0;
                    }
                    next();
                    // Not declaration and must not be function, analyze inner block.
                    // e represents the address which will store pc
                    // (ld - loc) indicates memory size to allocate
                    ast_End();
                    while (tk != '}') {
                        int* t = n;
                        check_label(&t);
                        stmt(Loc);
                        if (t != n)
                            ast_Begin(t);
                    }
                    if (rtf == 0 && rtt != -1)
                        fatal("expecting return value");
                    ast_Enter(ld - loc);
                    ncas = 0;
                    se = e;
                    gen(n);
                }
                if (src_opt) {
                    printf("%d: %.*s\n", lineno, p - lp, lp);
                    lp = p;
                    disasm_address(&state, (int)(se + 1));
                    while (state.address < (int)e - 1) {
                        uint16_t* nxt = (uint16_t*)(state.address + state.size);
                        disasm_thumb(&state, *nxt, *(nxt + 1));
                        printf("%s\n", state.text);
                    }
                }
                id = sym_base;
                struct ident_s* id2 = (struct ident_s*)&sym_base;
                while (id) { // unwind symbol table locals
                    if (id->class == Loc || id->class == Par) {
                        id->class = id->hclass;
                        id->type = id->htype;
                        id->val = id->hval;
                        id->etype = id->hetype;
                        id2 = id;
                        id = id->next;
                    } else if (id->class == Label) { // clear id for next func
                        struct ident_s* id3 = id;
                        id = id->next;
                        cc_free(id3, 0);
                        id2->next = id;
                    } else if (id->class == 0 && id->type == -1)
                        fatal("%d: label %.*s not defined\n", lineno, id->hash & 0x3f, id->name);
                    else {
                        id2 = id;
                        id = id->next;
                    }
                }
            } else {
                if (ty > ATOM_TYPE && ty < PTR && tsize[bt >> 2] == 0)
                    fatal("struct/union forward declaration is unsupported");
                dd->hclass = dd->class;
                dd->class = ctx;
                dd->htype = dd->type;
                dd->type = ty;
                dd->hval = dd->val;
                dd->hetype = dd->etype;
                sz = (ty >= PTR) ? sizeof(int) : tsize[ty >> 2];
                if (tk == Bracket) {
                    i = ty;
                    loc_array_decl(ctx, nd, &j, &dd->etype, &sz);
                    ty = (i + PTR) | j;
                    dd->type = ty;
                }
                sz = (sz + 3) & -4;
                if (ctx == Glo) {
                    if (sz > 1)
                        data = (char*)(((int)data + 3) & ~3);
                    if (src_opt && !dd->inserted) {
                        int len = dd->hash & 0x3f;
                        char ch = dd->name[len];
                        dd->name[len] = 0;
                        disasm_symbol(&state, dd->name, (int)data, ARMMODE_THUMB);
                        dd->name[len] = ch;
                    }
                    dd->val = (int)data;
                    if ((data + sz) > (data_base + DATA_BYTES))
                        fatal("program data exceeds data segment");
                    data += sz;
                } else if (ctx == Loc) {
                    dd->val = (ld += (sz + 3) / sizeof(int));
                } else if (ctx == Par) {
                    if (ty > ATOM_TYPE && ty < PTR) // local struct decl
                        fatal("struct parameters must be pointers");
                    dd->val = ld++;
                }
                if (tk == Assign) {
                    next();
                    if (ctx == Par)
                        fatal("default arguments not supported");
                    if (tk == '{' && (dd->type & 3))
                        init_array(dd, nd, j);
                    else {
                        if (ctx == Loc) {
                            if (b == 0)
                                ast_End();
                            b = n;
                            ast_Loc(loc - dd->val);
                            a = n;
                            i = ty;
                            expr(Assign);
                            typecheck(Assign, i, ty);
                            ast_Assign((int)a, (ty << 16) | i);
                            ty = i;
                            ast_Begin(b);
                        } else { // ctx == Glo
                            i = ty;
                            expr(Cond);
                            typecheck(Assign, i, ty);
                            if (ast_Tk(n) != Num && ast_Tk(n) != NumF)
                                fatal("global assignment must eval to lit expr");
                            if (ty == CHAR + PTR && (dd->type & 3) != 1)
                                fatal("use decl char foo[nn] = \"...\";");
                            if ((ast_Tk(n) == Num && (i == CHAR || i == INT)) ||
                                (ast_Tk(n) == NumF && i == FLOAT))
                                *((int*)dd->val) = Num_entry(n).val;
                            else if (ty == CHAR + PTR) {
                                i = strlen((char*)Num_entry(n).val) + 1;
                                if (i > (dd->etype + 1)) {
                                    i = dd->etype + 1;
                                    printf("%d: string truncated to width\n", lineno);
                                }
                                memcpy((char*)dd->val, (char*)Num_entry(n).val, i);
                            } else
                                fatal("unsupported global initializer");
                            n += Num_words;
                        }
                    }
                }
            }
            if (ctx != Par && tk == ',')
                next();
        }
        return;
    case If:
        next();
        if (tk != '(')
            fatal("open parenthesis expected");
        next();
        expr(Assign);
        a = n;
        if (tk != ')')
            fatal("close parenthesis expected");
        next();
        stmt(ctx);
        b = n;
        if (tk == Else) {
            next();
            stmt(ctx);
            d = n;
        } else
            d = 0;
        ast_Cond((int)d, (int)b, (int)a);
        return;
    case While:
        next();
        if (tk != '(')
            fatal("open parenthesis expected");
        next();
        expr(Assign);
        b = n; // condition
        if (tk != ')')
            fatal("close parenthesis expected");
        next();
        ++brkc;
        ++cntc;
        stmt(ctx);
        a = n; // parse body of "while"
        --brkc;
        --cntc;
        ast_While((int)b, (int)a, While);
        return;
    case DoWhile:
        next();
        ++brkc;
        ++cntc;
        stmt(ctx);
        a = n; // parse body of "do-while"
        --brkc;
        --cntc;
        if (tk != While)
            fatal("while expected");
        next();
        if (tk != '(')
            fatal("open parenthesis expected");
        next();
        ast_End();
        expr(Assign);
        b = n;
        if (tk != ')')
            fatal("close parenthesis expected");
        next();
        ast_While((int)b, (int)a, DoWhile);
        return;
    case Switch:
        i = 0;
        j = (int)ncas;
        ncas = &i;
        next();
        if (tk != '(')
            fatal("open parenthesis expected");
        next();
        expr(Assign);
        a = n;
        if (tk != ')')
            fatal("close parenthesis expected");
        next();
        ++swtc;
        ++brkc;
        stmt(ctx);
        --swtc;
        --brkc;
        b = n;
        ast_Switch((int)b, (int)a);
        ncas = (int*)j;
        return;
    case Case:
        if (!swtc)
            fatal("case-statement outside of switch");
        i = *ncas;
        next();
        expr(Or);
        a = n;
        if (ast_Tk(n) != Num)
            fatal("case label not a numeric literal");
        j = Num_entry(n).val;
        // Num_entry(n).val;
        *ncas = j;
        ast_End();
        if (tk != ':')
            fatal("colon expected");
        next();
        stmt(ctx);
        b = n;
        ast_Case((int)b, (int)a);
        return;
    case Break:
        if (!brkc)
            fatal("misplaced break statement");
        next();
        if (tk != ';')
            fatal("semicolon expected");
        next();
        ast_Single(Break);
        return;
    case Continue:
        if (!cntc)
            fatal("misplaced continue statement");
        next();
        if (tk != ';')
            fatal("semicolon expected");
        next();
        ast_Single(Continue);
        return;
    case Default:
        if (!swtc)
            fatal("default-statement outside of switch");
        next();
        if (tk != ':')
            fatal("colon expected");
        next();
        stmt(ctx);
        a = n;
        ast_Default((int)a);
        return;
    // RETURN_stmt -> 'return' expr ';' | 'return' ';'
    case Return:
        a = 0;
        next();
        if (tk != ';') {
            expr(Assign);
            a = n;
            if (rtt == -1)
                fatal("not expecting return value");
            typecheck(Eq, rtt, ty);
        } else {
            if (rtt != -1)
                fatal("return value expected");
        }
        rtf = 1; // signal a return statement exisits
        ast_Return((int)a);
        if (tk != ';')
            fatal("semicolon expected");
        next();
        return;
    /* For iteration is implemented as:
     * Init -> Cond -> Bz to end -> Jmp to Body
     * After -> Jmp to Cond -> Body -> Jmp to After
     */
    case For:
        next();
        if (tk != '(')
            fatal("open parenthesis expected");
        next();
        ast_End();
        if (tk != ';')
            expr(Assign);
        while (tk == ',') {
            int* f = n;
            next();
            expr(Assign);
            ast_Begin(f);
        }
        d = n;
        if (tk != ';')
            fatal("semicolon expected");
        next();
        ast_End();
        if (tk != ';') {
            expr(Assign);
            a = n; // Point to entry of for cond
            if (tk != ';')
                fatal("semicolon expected");
        } else
            a = 0;
        next();
        ast_End();
        if (tk != ')')
            expr(Assign);
        while (tk == ',') {
            int* g = n;
            next();
            expr(Assign);
            ast_Begin(g);
        }
        b = n;
        if (tk != ')')
            fatal("close parenthesis expected");
        next();
        ++brkc;
        ++cntc;
        stmt(ctx);
        c = n;
        --brkc;
        --cntc;
        ast_For((int)d, (int)c, (int)b, (int)a);
        return;
    case Goto:
        next();
        if (tk != Id || (id->type != 0 && id->type != -1) || (id->class != Label && id->class != 0))
            fatal("goto expects label");
        id->type = -1; // hack for id->class deficiency
        ast_Goto((int)id);
        next();
        if (tk != ';')
            fatal("semicolon expected");
        next();
        return;
    // stmt -> '{' stmt '}'
    case '{':
        next();
        ast_End();
        while (tk != '}') {
            a = n;
            check_label(&a);
            stmt(ctx);
            if (a != n)
                ast_Begin(a);
        }
        next();
        return;
    // stmt -> ';'
    case ';':
        next();
        ast_End();
        return;
    default:
        expr(Assign);
        if (tk != ';' && tk != ',')
            fatal("semicolon expected");
        next();
    }
}

static float i_as_f(int i) {
    union {
        int i;
        float f;
    } u;
    u.i = i;
    return u.f;
}

static int f_as_i(float f) {
    union {
        int i;
        float f;
    } u;
    u.f = f;
    return u.i;
}

// printf/sprintf support

static int common_vfunc(int etype, int prntf, int* sp) {
    int stack[ADJ_MASK + ADJ_MASK + 2];
    int stkp = 0;
    int n_parms = (etype & ADJ_MASK);
    etype >>= 10;
    for (int j = n_parms - 1; j >= 0; j--)
        if ((etype & (1 << j)) == 0)
            stack[stkp++] = sp[j];
        else {
            if (stkp & 1)
                stack[stkp++] = 0;
            union {
                double d;
                int ii[2];
            } u;
            u.d = *((float*)&sp[j]);
            stack[stkp++] = u.ii[0];
            stack[stkp++] = u.ii[1];
        }
    int r = cc_printf(stack, stkp, prntf);
    if (prntf)
        fflush(stdout);
    return r;
}

// More shims
static char* x_strdup(char* s) {
    int l = strlen(s);
    char* c = cc_malloc(l + 1, 0, 0);
    if (c)
        strcpy(c, s);
    return c;
}

static int x_printf(int etype) {
    int* sp;
    asm volatile("mov %0, sp \n" : "=r"(sp));
    sp += 2;
    common_vfunc(etype, 1, sp);
}

static int x_sprintf(int etype) {
    int* sp;
    asm volatile("mov %0, sp \n" : "=r"(sp));
    sp += 2;
    common_vfunc(etype, 0, sp);
}

// Help display

static void show_defines(const struct define_grp* grp) {
    if (grp->name == 0)
        return;
    printf("\nPredefined symbols:\n\n");
    int x, y;
    get_screen_xy(&x, &y);
    int pos = 0;
    for (; grp->name; grp++) {
        if (pos == 0) {
            pos = strlen(grp->name);
            printf("%s", grp->name);
        } else {
            if (pos + strlen(grp->name) + 2 > x) {
                pos = strlen(grp->name);
                printf("\n%s", grp->name);
            } else {
                pos += strlen(grp->name) + 2;
                printf(", %s", grp->name);
            }
        }
    }
    if (pos)
        printf("\n");
}

static void show_externals(int i) {
    printf("\nFunctions:\n\n");
    int x, y;
    get_screen_xy(&x, &y);
    int pos = 0;
    for (int j = 0; j < NUMOF(externs); j++)
        if (externs[j].grp == includes[i].grp) {
            if (pos == 0) {
                pos = strlen(externs[j].name);
                printf("%s", externs[j].name);
            } else {
                if (pos + strlen(externs[j].name) + 2 > x) {
                    pos = strlen(externs[j].name);
                    printf("\n%s", externs[j].name);
                } else {
                    pos += strlen(externs[j].name) + 2;
                    printf(", %s", externs[j].name);
                }
            }
        }
    if (pos)
        printf("\n");
}

static void help(char* lib) {
    if (!lib) {
        printf("\n"
               "usage: cc [-s] [-u] [-n]"
#if PICO2350
               " [-x]"
#endif
               " [-h [lib]] [-D [symbol[ = value]]]\n"
               "          [-o filename] filename\n"
               "    -s      display disassembly and quit.\n"
               "    -o      name of executable output file.\n"
               "    -u      treat char type as unsigned.\n"
#if PICO2350
               "    -x      suppress inline float instructions\n"
#endif
               "    -D symbol [= value]\n"
               "            define symbol for limited pre-processor, can repeat.\n"
               "    -h [lib name]\n"
               "            Compiler help. lib lists externals.\n"
               "    filename\n"
               "            C source file name.\n"
               "Libraries:\n"
               "    %s",
               includes[0]);
        for (int i = 1; includes[i].name; i++) {
            printf(", %s", includes[i].name);
            if ((i % 8) == 0 && includes[i + 1].name)
                printf("\n    %s", includes[++i].name);
        }
        printf("\n");
        return;
    }
    for (int i = 0; includes[i].name; i++)
        if (!strcmp(lib, includes[i].name)) {
            show_externals(i);
            if (includes[i].grp)
                show_defines(includes[i].grp);
            return;
        }
    fatal("unknown lib %s", lib);
}

static void add_defines(const struct define_grp* d) {
    for (; d->name; d++) {
        p = (char*)d->name;
        next();
        id->class = Num;
        id->type = INT;
        id->val = d->val;
    }
}

#if EXE_DBG
void __not_in_flash_func(dummy)(void) {
    asm volatile(
#include "cc_nops.h"
    );
}
#endif

// executable file header
struct exe_s {
    int entry;  // entry point
    int tsize;  // text segment size
    int dsize;  // data segment size
    int nreloc; // # of external function relocation entries
};

// compiler can be invoked in compile mode (mode = 0)
// or loader mode (mode = 1)
int cc(int mode, int argc, char** argv) {

    // clear uninitialized global variables
    extern char __ccudata_start__, __ccudata_end__;
    memset(&__ccudata_start__, 0, &__ccudata_end__ - &__ccudata_start__);
    extern const char* pshell_version;
    int rslt = -1;
    struct exe_s exe;

    // set the abort jump
    if (setjmp(done_jmp))
        goto done;

    // compile mode
    if (mode == 0) {
#if 0
        // check that table is ordered
        for (int i = 1; i < NUMOF(externs); i++)
            if (strcmp(externs[i - 1].name, externs[i].name) >= 0) {
                printf("out of order %s\n", externs[i].name);
                break;
            }
        printf("ordered\n");
#endif
        // Register keywords in symbol table. Must match the sequence of enum
        p = "enum char int float struct union sizeof return goto break continue "
            "if do while for switch case default else void main";

        // call "next" to create symbol table entry.
        // store the keyword's token type in the symbol table entry's "tk" field.
        for (int i = Enum; i <= Else; ++i) {
            next();
            id->tk = i;
            id->class = Keyword; // add keywords to symbol table
        }
        next();

        // add the void type symbol
        id->tk = Char;
        id->class = Keyword; // handle void type
        next();

        // add the main symbol
        struct ident_s* idmain = id;
        id->class = Main; // keep track of main

        // set data segment bases
        data_base = data = __StackLimit + TEXT_BYTES;
        memset(__StackLimit, 0, TEXT_BYTES + DATA_BYTES);
        // allocate the type size and abstract syntax tree
        tsize = cc_malloc(TS_TBL_BYTES, 1, 1);
        ast = cc_malloc(AST_TBL_BYTES, 1, 1);
        n = ast + (AST_TBL_BYTES / 4) - 1;

        // add primitive type sizes
        tsize[tnew++] = sizeof(char);
        tsize[tnew++] = sizeof(int);
        tsize[tnew++] = sizeof(float);
        tsize[tnew++] = 0; // reserved for another scalar type

        // parse the command line arguments
#if PICO2350
        inline_float_opt = 1;
#endif
        --argc;
        ++argv;
        while (argc > 0 && **argv == '-') {
            if ((*argv)[1] == 'h') {
                --argc;
                ++argv;
                char* lib_name = NULL;
                if (argc)
                    lib_name = *argv;
                help(lib_name);
                goto done;
            } else if ((*argv)[1] == 's') {
                src_opt = 1;
#if PICO2350
            } else if ((*argv)[1] == 'x') {
                inline_float_opt = 0;
#endif
            } else if ((*argv)[1] == 'o') {
                --argc;
                ++argv;
                if (argc)
                    ofn = *argv;
            } else if ((*argv)[1] == 'u') {
                uchar_opt = 1;
            } else if ((*argv)[1] == 'D') {
                p = &(*argv)[2];
                next();
                if (tk != Id)
                    fatal("bad -D identifier");
                struct ident_s* dd = id;
                next();
                int i = 0;
                if (tk == Assign) {
                    next();
                    expr(Cond);
                    if (ast_Tk(n) != Num)
                        fatal("bad -D initializer");
                    i = Num_entry(n).val;
                    n += Num_words;
                }
                dd->class = Num;
                dd->type = INT;
                dd->val = i;
            } else
                argc = 0; // bad compiler option. Force exit.
            --argc;
            ++argv;
        }
        // input file name is mandatory parameter
        if (argc < 1) {
            help(NULL);
            goto done;
        }

        // optionally enable and add known symbols to disassembler tables
        if (src_opt) {
            disasm_init(&state, DISASM_ADDRESS | DISASM_INSTR | DISASM_COMMENT);
            disasm_symbol(&state, "idiv", (uint32_t)__wrap___aeabi_idiv, ARMMODE_THUMB);
            disasm_symbol(&state, "i2f", (uint32_t)__wrap___aeabi_i2f, ARMMODE_THUMB);
            disasm_symbol(&state, "f2i", (uint32_t)__wrap___aeabi_f2iz, ARMMODE_THUMB);
            disasm_symbol(&state, "fadd", (uint32_t)__wrap___aeabi_fadd, ARMMODE_THUMB);
            disasm_symbol(&state, "fsub", (uint32_t)__wrap___aeabi_fsub, ARMMODE_THUMB);
            disasm_symbol(&state, "fmul", (uint32_t)__wrap___aeabi_fmul, ARMMODE_THUMB);
            disasm_symbol(&state, "fdiv", (uint32_t)__wrap___aeabi_fdiv, ARMMODE_THUMB);
            disasm_symbol(&state, "fcmple", (uint32_t)__wrap___aeabi_fcmple, ARMMODE_THUMB);
            disasm_symbol(&state, "fcmpge", (uint32_t)__wrap___aeabi_fcmpge, ARMMODE_THUMB);
            disasm_symbol(&state, "fcmpgt", (uint32_t)__wrap___aeabi_fcmpgt, ARMMODE_THUMB);
            disasm_symbol(&state, "fcmplt", (uint32_t)__wrap___aeabi_fcmplt, ARMMODE_THUMB);
        }

        // add SDK and clib symbols
        add_defines(stdio_defines);
        add_defines(gpio_defines);
        add_defines(pwm_defines);
        add_defines(clk_defines);
        add_defines(i2c_defines);
        add_defines(spi_defines);
        add_defines(irq_defines);

        // make a copy of the full path and append .c if necessary
        char* fn = cc_malloc(strlen(full_path(*argv)) + 3, 1, 1);
        strcpy(fn, full_path(*argv));
        if (strrchr(fn, '.') == NULL)
            strcat(fn, ".c");
        // allocate a file descriptor and open the input file
        fd = cc_malloc(sizeof(lfs_file_t), 1, 1);
        if (fs_file_open(fd, fn, LFS_O_RDONLY) < LFS_ERR_OK) {
            cc_free(fd, 0);
            fd = NULL;
            fatal("could not open %s \n", fn);
        }
        // don't need the filename anymore
        cc_free(fn, 0);
        // get the file size
        int fl = fs_file_seek(fd, 0, SEEK_END);
        fs_file_seek(fd, 0, SEEK_SET);
        // allocate the source buffer, terminate it, then close the file
        src_base = p = lp = cc_malloc(fl + 1, 1, 1);
        // move the file contents to the source buffer
        if (fs_file_read(fd, src_base, fl) != fl)
            fatal("error reading source");
        src_base[fl] = 0;
        fs_file_close(fd);
        // free the file descriptor
        cc_free(fd, 0);
        fd = 0;

        // set the code base
#if EXE_DBG
        text_base = le = (uint16_t*)((int)dummy & ~1);
#else
        text_base = le = (uint16_t*)__StackLimit;
#endif
        e = text_base - 1;

        // allocate the structure member table
        members = cc_malloc(MEMBER_DICT_BYTES, 1, 1);

        // compile the program
        lineno = 1;
        pplevt = -1;
        next();
        while (tk) {
            stmt(Glo);
            next();
        }
        // check for undeclared forward functions
        for (id = sym_base; id; id = id->next)
            if (id->class == Func && id->forward)
                fatal("undeclared forward function %.*s", id->hash & 0x3f, id->name);

        // free all the compiler buffers
        cc_free(src_base, 0);
        src_base = NULL;
        cc_free(ast, 0);
        ast = NULL;
        cc_free(tsize, 0);
        tsize = NULL;

        if (src_opt)
            disasm_cleanup(&state);

        // entry point main must be declared
        if (!idmain->val)
            fatal("main() not defined\n");

        // save the entry point address
        exe.entry = idmain->val;

        // optionally create executable output file
        if (ofn) {
            // allocate output file descriptor and create the file
            fd = cc_malloc(sizeof(lfs_file_t), 1, 1);
            char* cp = full_path(ofn);
            if (fs_file_open(fd, cp, LFS_O_WRONLY | LFS_O_CREAT | LFS_O_TRUNC) < LFS_ERR_OK) {
                cc_free(fd, 0);
                fd = NULL;
                fatal("could not create %s\n", full_path(ofn));
            }
            // initialize the header and write it
            exe.tsize = ((e + 1) - text_base) * sizeof(*e);
            exe.dsize = (data - data_base) | 0xc2000000;
            exe.nreloc = nrelocs;
            if (fs_file_write(fd, &exe, sizeof(exe)) != sizeof(exe)) {
                fs_file_close(fd);
                fatal("error writing executable file");
            }
            // write the code segment
            if (fs_file_write(fd, text_base, exe.tsize) != exe.tsize) {
                fs_file_close(fd);
                fatal("error writing executable file");
            }
            // write the data segment
            int ds = exe.dsize & 0x00ffffff;
            if (ds && fs_file_write(fd, data_base, ds) != ds) {
                fs_file_close(fd);
                fatal("error writing executable file");
            }
            // write the external function relocation list
            while (relocs) {
                if (fs_file_write(fd, &relocs->addr, sizeof(relocs->addr)) !=
                    sizeof(relocs->addr)) {
                    fs_file_close(fd);
                    fatal("error writing executable file");
                }
                struct reloc_s* r = relocs->next;
                cc_free(relocs, 0);
                relocs = r;
            }
            // done. close the file and set the executable attribute
            fs_file_close(fd);
            cc_free(fd, 0);
            fd = NULL;
            if (fs_setattr(full_path(ofn), 1, "exe", 4) < LFS_ERR_OK)
                fatal("unable to set executable attribute");
            printf("\ntext size   %06x\ndata size   %06x\nentry point %06x\nreloc count %06x\n",
                   exe.tsize, ds, exe.entry - (int)text_base, exe.nreloc);
            goto done;
        }
        if (src_opt)
            goto done;
    } else { // loader mode
             // output file name is not optional
        if (argc < 1)
            fatal("specify executable file name");
        ofn = argv[0];
        // check file attribute
        char buf[4];
        if (fs_getattr(ofn, 1, buf, sizeof(buf)) != 4)
            fatal("file %s not found or not executable", ofn);
        if (memcmp(buf, "exe", 4))
            fatal("file %s not found or not executable", ofn);
        // allocate file descriptor and open binary executable file
        fd = cc_malloc(sizeof(lfs_file_t), 1, 1);
        if (fs_file_open(fd, ofn, LFS_O_RDONLY) < LFS_ERR_OK)
            fatal("can't open file %s", ofn);
        // read the exe header
        if (fs_file_read(fd, &exe, sizeof(exe)) != sizeof(exe)) {
            fs_file_close(fd);
            fatal("error reading %s", ofn);
        }
        if ((exe.dsize & 0xff000000) != 0xc2000000)
            fatal("executable compiled with earlier incompatible version, please recompile");
        // read in the code segment
        if (fs_file_read(fd, __StackLimit, exe.tsize) != exe.tsize) {
            fs_file_close(fd);
            fd = NULL;
            fatal("error reading %s", ofn);
        }
        // read in the data segment
        int ds = exe.dsize & 0x00ffffff;
        if (ds && fs_file_read(fd, __StackLimit + TEXT_BYTES, ds) != ds) {
            fs_file_close(fd);
            fd = NULL;
            fatal("error reading %s", ofn);
        }
        // set all the relocatable external function calls
        for (int i = 0; i < exe.nreloc; i++) {
            int addr;
            if (fs_file_read(fd, &addr, sizeof(addr)) != sizeof(addr)) {
                fs_file_close(fd);
                fd = NULL;
                fatal("error reading %s", ofn);
            }
            int v = *((int*)addr);
            if (v < 0)
                *((int*)addr) = (int)fops[-v];
            else {
                if (externs[v].is_printf)
                    *((int*)addr) = (int)x_printf;
                else if (externs[v].is_sprintf)
                    *((int*)addr) = (int)x_sprintf;
                else
                    *((int*)addr) = (int)externs[v].extrn;
            }
        }
        // close the file and free its descriptor
        fs_file_close(fd);
        cc_free(fd, 1);
        fd = NULL;
    }
    cc_free_all();

    // launch the user code
    printf("\n");
    asm volatile("mov  %0, sp \n" : "=r"(exit_sp));
    asm volatile("mov  r0, %2 \n"
                 "push {r0}   \n"
                 "mov  r0, %3 \n"
                 "push {r0}   \n"
                 "blx  %1     \n"
                 "add  sp, #8 \n"
                 "mov  %0, r0 \n"
                 : "=r"(rslt)
                 : "r"(exe.entry | 1), "r"(argc), "r"(argv)
                 : "r0", "r1", "r2", "r3");
    // display the return code
    printf("\nCC = %d\n", rslt);

done: // clean up and return
    if (fd)
        fs_file_close(fd);
    // unclosed files
    while (file_list) {
        if (file_list->is_dir)
            fs_dir_close(&file_list->u.dir);
        else
            fs_file_close(&file_list->u.file);
        file_list = file_list->next;
    }
    // unfreed memory
    cc_free_all();

    return rslt;
}<|MERGE_RESOLUTION|>--- conflicted
+++ resolved
@@ -2335,241 +2335,6 @@
     } while (1);
 }
 
-<<<<<<< HEAD
-// peep hole optimizer
-
-// FROM:              TO:
-// mov  r0, r7        mov  r3,r7
-// push {r0}          movs r0,#n
-// movs r0,#n
-// pop  {r3}
-
-static uint16_t pat0[] = {0x4638, 0xb401, 0x2000, 0xbc08};
-static uint16_t msk0[] = {0xffff, 0xffff, 0xff00, 0xffff};
-static uint16_t rep0[] = {0x463b, 0x2000};
-
-// ldr  r0,[r0,#n0]   ldr  r3,[r0,#n0]
-// push {r0}          movs r0,#n1
-// movs r0, #n1
-// pop  {r3}
-
-static uint16_t pat1[] = {0x6800, 0xb401, 0x2000, 0xbc08};
-static uint16_t msk1[] = {0xff00, 0xffff, 0xff00, 0xffff};
-static uint16_t rep1[] = {0x6803, 0x2000};
-
-// movs r0,#n         mov  r0,r7
-// rsbs r0,r0         subs r0,#n
-// add  r0,r7
-
-static uint16_t pat2[] = {0x2000, 0x4240, 0x4438};
-static uint16_t msk2[] = {0xff00, 0xffff, 0xffff};
-static uint16_t rep2[] = {0x4638, 0x3800};
-
-// push {r0}
-// pop {r0}
-
-static uint16_t pat3[] = {0xb401, 0xbc01};
-static uint16_t msk3[] = {0xffff, 0xffff};
-static uint16_t rep3[0] = {};
-
-// movs r0,#n          mov r1,#n
-// push {r0}
-// pop  {r1}
-
-static uint16_t pat4[] = {0x2000, 0xb401, 0xbc02};
-static uint16_t msk4[] = {0xff00, 0xffff, 0xffff};
-static uint16_t rep4[] = {0x2100};
-
-// mov  r0,r7          mov  r3,r7
-// subs r0,#n0         subs r3,#n0
-// push {r0}           movs r0,#n1
-// movs r0,#n1
-// pop  {r3}
-
-static uint16_t pat5[] = {0x4638, 0x3800, 0xb401, 0x2000, 0xbc08};
-static uint16_t msk5[] = {0xffff, 0xff00, 0xffff, 0xff00, 0xffff};
-static uint16_t rep5[] = {0x463b, 0x3b00, 0x2000};
-
-// mov  r0,r7          ldr  r0,[r7,#0]
-// ldr  r0,[r0,#0]
-
-static uint16_t pat6[] = {0x4638, 0x6800};
-static uint16_t msk6[] = {0xffff, 0xffff};
-static uint16_t rep6[] = {0x6838};
-
-// movs r0,#4           lsls r0,r3,#2
-// muls r0,r3
-
-static uint16_t pat7[] = {0x2004, 0x4358};
-static uint16_t msk7[] = {0xffff, 0xffff};
-static uint16_t rep7[] = {0x0098};
-
-// mov  r0,r7          subs r3,r7,#4
-// subs r0,#4          movs r0,#n1
-// push {r0}
-// movs r0,#n1
-// pop  {r3}
-
-static uint16_t pat8[] = {0x4638, 0x3804, 0xb401, 0x2000, 0xbc08};
-static uint16_t msk8[] = {0xffff, 0xffff, 0xffff, 0xff00, 0xffff};
-static uint16_t rep8[] = {0x1f3b, 0x2000};
-
-// mov  r0, r7         sub r0,r7,#4
-// subs r0, #4
-
-static uint16_t pat9[] = {0x4638, 0x3804};
-static uint16_t msk9[] = {0xffff, 0xffff};
-static uint16_t rep9[] = {0x1f38};
-
-// push {r0}            mov  r1,r0
-// movs r0,#n           movs r0,#n
-// pop  {r1}
-
-static uint16_t pat10[] = {0xb401, 0x2000, 0xbc02};
-static uint16_t msk10[] = {0xffff, 0xff00, 0xffff};
-static uint16_t rep10[] = {0x4601, 0x2000};
-
-// push {r0}            mov r1,r0
-// pop  {r1}
-
-static uint16_t pat11[] = {0xb401, 0xbc02};
-static uint16_t msk11[] = {0xffff, 0xffff};
-static uint16_t rep11[] = {0x4601};
-
-// movs r0,#n           ldr r0,[r7,#n]
-// add  r0,r7
-// ldr  r0,[r0,#0]
-
-static uint16_t pat12[] = {0x2000, 0x4438, 0x6800};
-static uint16_t msk12[] = {0xff83, 0xffff, 0xffff};
-static uint16_t rep12[] = {0x6838};
-
-#if PICO2350
-
-// vmov r0,s15
-// vmov s15,r0
-
-static uint16_t pat13[] = {0xee17, 0x0a90, 0xee07, 0x0a90};
-static uint16_t msk13[] = {0xffff, 0xffff, 0xffff, 0xffff};
-static uint16_t rep13[] = {};
-
-// vmov    r0, s15      vmov.f32 s14,s15
-// pop     {r1}         pop {r1}
-// vmov    s14, r0
-
-static uint16_t pat14[] = {0xee17, 0x0a90, 0xbc02, 0xee07, 0x0a10};
-static uint16_t msk14[] = {0xffff, 0xffff, 0xffff, 0xffff, 0xffff};
-static uint16_t rep14[] = {0xeeb0, 0x7a67, 0xbc02};
-
-// vmov    r0, s15      pop {r1}
-// pop     {r1}
-// vmov    s15, r0
-
-static uint16_t pat15[] = {0xee17, 0x0a90, 0xbc02, 0xee07, 0x0a90};
-static uint16_t msk15[] = {0xffff, 0xffff, 0xffff, 0xffff, 0xffff};
-static uint16_t rep15[] = {0xbc02};
-
-// pop     {r1}         vpop {s14}
-// vmov    s14, r1
-
-static uint16_t pat16[] = {0xbc02, 0xee07, 0x1a10};
-static uint16_t msk16[] = {0xffff, 0xffff, 0xffff};
-static uint16_t rep16[] = {0xecbd, 0x7a01};
-
-// pop     {r1}         vmov s15, r0
-// vmov    s15, r0      vpop {s14]
-// vmov    s14, r1
-
-static uint16_t pat17[] = {0xbc02, 0xee07, 0x0a90, 0xee07, 0x1a10};
-static uint16_t msk17[] = {0xffff, 0xffff, 0xffff, 0xffff, 0xffff};
-static uint16_t rep17[] = {0xee07, 0x0a90, 0xecbd, 0x7a01};
-
-// ldr r0, [r0, #n]     vldr s15,[r0, #n]
-// vpop {s14}           vpop {s14}
-// vmov s15, r0
-
-static uint16_t pat18[] = {0x6800, 0xecbd, 0x7a01, 0xee07, 0x0a90};
-static uint16_t msk18[] = {0xffe0, 0xffff, 0xffff, 0xffff, 0xffff};
-static uint16_t rep18[] = {0xedd0, 0x7a00, 0xecbd, 0x7a01};
-
-// ldr r0, [r0, #n]     vldr s15,[r0, #n]
-// vmov s15, r0
-
-static uint16_t pat19[] = {0x6800, 0xee07, 0x0a90};
-static uint16_t msk19[] = {0xffe0, 0xffff, 0xffff};
-static uint16_t rep19[] = {0xedd0, 0x7a00};
-
-#endif
-
-struct subs {
-    int8_t from;
-    int8_t to;
-    int8_t lshft;
-};
-
-static const struct segs {
-    uint8_t n_pats;
-    uint8_t n_reps;
-    uint8_t n_maps;
-    uint16_t* pat;
-    uint16_t* msk;
-    uint16_t* rep;
-    struct subs map[2];
-} segments[] = {
-    {NUMOF(pat0), NUMOF(rep0), 1, pat0, msk0, rep0, {{2, 1, 0}, {}}},
-    {NUMOF(pat1), NUMOF(rep1), 2, pat1, msk1, rep1, {{0, 0, 0}, {2, 1, 0}}},
-    {NUMOF(pat2), NUMOF(rep2), 1, pat2, msk2, rep2, {{0, 1, 0}, {}}},
-    {NUMOF(pat3), NUMOF(rep3), 0, pat3, msk3, rep3, {{}, {}}},
-    {NUMOF(pat4), NUMOF(rep4), 1, pat4, msk4, rep4, {{0, 0, 0}, {}}},
-    {NUMOF(pat8), NUMOF(rep8), 1, pat8, msk8, rep8, {{3, 1, 0}, {}}},
-    {NUMOF(pat5), NUMOF(rep5), 2, pat5, msk5, rep5, {{1, 1, 0}, {3, 2, 0}}},
-    {NUMOF(pat6), NUMOF(rep6), 0, pat6, msk6, rep6, {{}, {}}},
-    {NUMOF(pat7), NUMOF(rep7), 0, pat7, msk7, rep7, {{}, {}}},
-    {NUMOF(pat9), NUMOF(rep9), 0, pat9, msk9, rep9, {{}, {}}},
-    {NUMOF(pat10), NUMOF(rep10), 1, pat10, msk10, rep10, {{1, 1, 0}, {}}},
-    {NUMOF(pat11), NUMOF(rep11), 0, pat11, msk11, rep11, {{}, {}}},
-    {NUMOF(pat12), NUMOF(rep12), 1, pat12, msk12, rep12, {{0, 0, 4}, {}}},
-#if PICO2350
-    {NUMOF(pat13), NUMOF(rep13), 0, pat13, msk13, rep13, {{}, {}}},
-    {NUMOF(pat14), NUMOF(rep14), 0, pat14, msk14, rep14, {{}, {}}},
-    {NUMOF(pat15), NUMOF(rep15), 0, pat15, msk15, rep15, {{}, {}}},
-    {NUMOF(pat16), NUMOF(rep16), 0, pat16, msk16, rep16, {{}, {}}},
-    {NUMOF(pat17), NUMOF(rep17), 0, pat17, msk17, rep17, {{}, {}}},
-    {NUMOF(pat18), NUMOF(rep18), 1, pat18, msk18, rep18, {{0, 1, 0}, {}}},
-    {NUMOF(pat19), NUMOF(rep19), 1, pat19, msk19, rep19, {{0, 1, 0}, {}}},
-#endif
-};
-
-static int peep_hole(const struct segs* s) {
-    uint16_t rslt[32];
-    int l = s->n_pats;
-    uint16_t* pe = (e - l) + 1;
-    if (pe < text_base)
-        return 0;
-    for (int i = 0; i < l; i++) {
-        rslt[i] = pe[i] & ~s->msk[i];
-        if ((pe[i] & s->msk[i]) != s->pat[i])
-            return 0;
-    }
-    e -= l;
-    l = s->n_reps;
-    for (int i = 0; i < l; i++)
-        pe[i] = s->rep[i];
-    for (int i = 0; i < s->n_maps; ++i)
-        pe[s->map[i].to] |= rslt[s->map[i].from] << s->map[i].lshft;
-    e += l;
-    return 1;
-}
-
-static void peep(void) {
-restart:
-    for (int i = 0; i < NUMOF(segments); ++i)
-        if (peep_hole(&segments[i]))
-            goto restart;
-}
-
-=======
->>>>>>> bbd6f1d7
 // ARM CM code emitters
 
 static void emit(uint16_t n) {
